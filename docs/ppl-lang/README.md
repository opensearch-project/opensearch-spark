--- conflicted
+++ resolved
@@ -21,13 +21,9 @@
 
 
 * **Commands**
-<<<<<<< HEAD
-  
-=======
 
     - [`comment`](ppl-comment.md)
 
->>>>>>> 0b6da30a
     - [`explain command `](PPL-Example-Commands.md/#explain)
   
     - [`dedup command `](ppl-dedup-command.md)
