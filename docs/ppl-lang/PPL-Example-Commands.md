--- conflicted
+++ resolved
@@ -58,19 +58,9 @@
 - `source = table | where a not in (1, 2, 3) | fields a,b,c`
 - `source = table | where a between 1 and 4` - Note: This returns a >= 1 and a <= 4, i.e. [1, 4]
 - `source = table | where b not between '2024-09-10' and '2025-09-10'` - Note: This returns b >= '2024-09-10' and b <= '2025-09-10'
-- `source = table | where cidrmatch(ip, '192.169.1.0/24')` 
+- `source = table | where cidrmatch(ip, '192.169.1.0/24')`
 - `source = table | where cidrmatch(ipv6, '2003:db8::/32')`
 - `source = table | trendline sma(2, temperature) as temp_trend`
-<<<<<<< HEAD
-
-#### **IP related queries**
-[See additional command details](functions/ppl-ip.md)
-
-- `source = table | where cidrmatch(ip, '192.169.1.0/24')`
-- `source = table | where isV6 = false and isValid = true and cidrmatch(ipAddress, '192.168.1.0/24')`
-- `source = table | where isV6 = true | eval inRange = case(cidrmatch(ipAddress, '2003:db8::/32'), 'in' else 'out') | fields ip, inRange`
-=======
->>>>>>> 0e733f50
 
 ```sql
  source = table | eval status_category =
