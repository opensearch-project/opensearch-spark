--- conflicted
+++ resolved
@@ -8,12 +8,8 @@
 import org.opensearch.flint.spark.{FlintPPLSparkExtensions, FlintSparkExtensions, FlintSparkSuite}
 
 import org.apache.spark.SparkConf
-import org.apache.spark.sql.{DataFrame, QueryTest, Row}
-import org.apache.spark.sql.catalyst.expressions.CodegenObjectFactoryMode
-import org.apache.spark.sql.catalyst.optimizer.ConvertToLocalRelation
+import org.apache.spark.sql.{QueryTest, Row}
 import org.apache.spark.sql.flint.config.FlintSparkConf.OPTIMIZER_RULE_ENABLED
-import org.apache.spark.sql.internal.SQLConf
-import org.apache.spark.sql.test.SharedSparkSession
 
 trait FlintPPLSuite extends FlintSparkSuite {
   override protected def sparkConf: SparkConf = {
@@ -27,22 +23,13 @@
   }
 
   def assertSameRows(expected: Seq[Row], df: DataFrame): Unit = {
-<<<<<<< HEAD
     QueryTest.sameRows(expected, df.collect().toSeq, isSorted = true).foreach { results =>
       fail(s"""
               |Results do not match for query:
               |${df.queryExecution}
               |== Results ==
               |$results
-=======
-    QueryTest.sameRows(expected, df.collect().toSeq).foreach { results =>
-      fail(s"""
-           |Results do not match for query:
-           |${df.queryExecution}
-           |== Results ==
-           |$results
->>>>>>> 8ab81ae3
-         """.stripMargin)
+              """.stripMargin)
     }
   }
 }