/*
 * Copyright OpenSearch Contributors
 * SPDX-License-Identifier: Apache-2.0
 */

package org.opensearch.flint.spark

import scala.Option.empty

import org.opensearch.flint.spark.covering.FlintSparkCoveringIndex.getFlintIndexName
import org.opensearch.flint.spark.skipping.FlintSparkSkippingIndex.getSkippingIndexName
import org.scalatest.matchers.must.Matchers.defined
import org.scalatest.matchers.should.Matchers.convertToAnyShouldWrapper

import org.apache.spark.sql.Row

class FlintSparkCoveringIndexSqlITSuite extends FlintSparkSuite {

  /** Test table and index name */
  private val testTable = "spark_catalog.default.covering_sql_test"
  private val testIndex = "name_and_age"
  private val testFlintIndex = getFlintIndexName(testIndex, testTable)

  override def beforeAll(): Unit = {
    super.beforeAll()

    createPartitionedTable(testTable)
  }

  override def afterEach(): Unit = {
    super.afterEach()

    // Delete all test indices
    flint.deleteIndex(testFlintIndex)
  }

  test("create covering index with auto refresh") {
    sql(s"""
         | CREATE INDEX $testIndex ON $testTable
         | (name, age)
         | WITH (auto_refresh = true)
         |""".stripMargin)

    // Wait for streaming job complete current micro batch
    val job = spark.streams.active.find(_.name == testFlintIndex)
    job shouldBe defined
    failAfter(streamingTimeout) {
      job.get.processAllAvailable()
    }

    val indexData = flint.queryIndex(testFlintIndex)
    indexData.count() shouldBe 2
  }

  test("create covering index with manual refresh") {
    sql(s"""
           | CREATE INDEX $testIndex ON $testTable
           | (name, age)
           |""".stripMargin)

    val indexData = flint.queryIndex(testFlintIndex)

    flint.describeIndex(testFlintIndex) shouldBe defined
    indexData.count() shouldBe 0

    sql(s"REFRESH INDEX $testIndex ON $testTable")
    indexData.count() shouldBe 2
  }

<<<<<<< HEAD
  test("create covering index on table without database name") {
    sql(s"CREATE INDEX $testIndex ON covering_sql_test (name)")

    flint.describeIndex(testFlintIndex) shouldBe defined
  }

  test("create covering index on table in other database") {
    sql("CREATE SCHEMA sample")
    sql("USE sample")

    // Create index without database name specified
    sql("CREATE TABLE test1 (name STRING) USING CSV")
    sql(s"CREATE INDEX $testIndex ON sample.test1 (name)")

    // Create index with database name specified
    sql("CREATE TABLE test2 (name STRING) USING CSV")
    sql(s"CREATE INDEX $testIndex ON sample.test2 (name)")

    try {
      flint.describeIndex(s"flint_spark_catalog_sample_test1_${testIndex}_index") shouldBe defined
      flint.describeIndex(s"flint_spark_catalog_sample_test2_${testIndex}_index") shouldBe defined
    } finally {
      sql("DROP DATABASE sample CASCADE")
    }
  }

  test("create covering index on table in other database than current") {
    sql("CREATE SCHEMA sample")
    sql("USE sample")

    // Specify database "default" in table name instead of current "sample" database
    sql(s"CREATE INDEX $testIndex ON $testTable (name)")

    try {
      flint.describeIndex(testFlintIndex) shouldBe defined
    } finally {
      sql("DROP DATABASE sample CASCADE")
    }
=======
  test("create covering index if not exists") {
    sql(s"""
           | CREATE INDEX IF NOT EXISTS $testIndex
           | ON $testTable (name, age)
           |""".stripMargin)
    flint.describeIndex(testFlintIndex) shouldBe defined

    // Expect error without IF NOT EXISTS, otherwise success
    assertThrows[IllegalStateException] {
      sql(s"""
             | CREATE INDEX $testIndex
             | ON $testTable (name, age)
             |""".stripMargin)
    }
    sql(s"""
           | CREATE INDEX IF NOT EXISTS $testIndex
           | ON $testTable (name, age)
           |""".stripMargin)
>>>>>>> 33a5f0a9
  }

  test("show all covering index on the source table") {
    flint
      .coveringIndex()
      .name(testIndex)
      .onTable(testTable)
      .addIndexColumns("name", "age")
      .create()

    // Create another covering index
    flint
      .coveringIndex()
      .name("idx_address")
      .onTable(testTable)
      .addIndexColumns("address")
      .create()

    // Create a skipping index which is expected to be filtered
    flint
      .skippingIndex()
      .onTable(testTable)
      .addPartitions("year", "month")
      .create()

    val result = sql(s"SHOW INDEX ON $testTable")
    checkAnswer(result, Seq(Row(testIndex), Row("idx_address")))

    flint.deleteIndex(getFlintIndexName("idx_address", testTable))
    flint.deleteIndex(getSkippingIndexName(testTable))
  }

  test("describe covering index") {
    flint
      .coveringIndex()
      .name(testIndex)
      .onTable(testTable)
      .addIndexColumns("name", "age")
      .create()

    val result = sql(s"DESC INDEX $testIndex ON $testTable")
    checkAnswer(result, Seq(Row("name", "string", "indexed"), Row("age", "int", "indexed")))
  }

  test("drop covering index") {
    flint
      .coveringIndex()
      .name(testIndex)
      .onTable(testTable)
      .addIndexColumns("name", "age")
      .create()

    sql(s"DROP INDEX $testIndex ON $testTable")

    flint.describeIndex(testFlintIndex) shouldBe empty
  }
}<|MERGE_RESOLUTION|>--- conflicted
+++ resolved
@@ -67,7 +67,6 @@
     indexData.count() shouldBe 2
   }
 
-<<<<<<< HEAD
   test("create covering index on table without database name") {
     sql(s"CREATE INDEX $testIndex ON covering_sql_test (name)")
 
@@ -106,7 +105,8 @@
     } finally {
       sql("DROP DATABASE sample CASCADE")
     }
-=======
+  }
+
   test("create covering index if not exists") {
     sql(s"""
            | CREATE INDEX IF NOT EXISTS $testIndex
@@ -125,7 +125,6 @@
            | CREATE INDEX IF NOT EXISTS $testIndex
            | ON $testTable (name, age)
            |""".stripMargin)
->>>>>>> 33a5f0a9
   }
 
   test("show all covering index on the source table") {
