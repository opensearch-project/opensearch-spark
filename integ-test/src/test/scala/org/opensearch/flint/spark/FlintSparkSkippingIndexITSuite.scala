--- conflicted
+++ resolved
@@ -259,24 +259,12 @@
   }
 
   test("can build value set skipping index and rewrite applicable query") {
-<<<<<<< HEAD
-    val defaultLimit = ValueSetSkippingStrategy.DEFAULT_VALUE_SET_SIZE_LIMIT
-    try {
-      ValueSetSkippingStrategy.DEFAULT_VALUE_SET_SIZE_LIMIT = 2
-      flint
-        .skippingIndex()
-        .onTable(testTable)
-        .addValueSet("address")
-        .create()
-      flint.refreshIndex(testIndex)
-=======
     flint
       .skippingIndex()
       .onTable(testTable)
       .addValueSet("address", Map("max_size" -> "2"))
       .create()
-    flint.refreshIndex(testIndex, FULL)
->>>>>>> fa0becd4
+    flint.refreshIndex(testIndex)
 
     // Assert index data
     checkAnswer(
