--- conflicted
+++ resolved
@@ -316,25 +316,21 @@
       sql(s"SHOW MATERIALIZED VIEW IN $catalogName.default"),
       Seq(Row("mv1"), Row("mv2")))
 
-<<<<<<< HEAD
     checkAnswer(sql(s"SHOW MATERIALIZED VIEW IN $catalogName.other"), Seq.empty)
-=======
-    checkAnswer(sql(s"SHOW MATERIALIZED VIEW IN spark_catalog.other"), Seq.empty)
 
     deleteTestIndex(
-      getFlintIndexName("spark_catalog.default.mv1"),
-      getFlintIndexName("spark_catalog.default.mv2"))
+      getFlintIndexName(s"$catalogName.default.mv1"),
+      getFlintIndexName(s"$catalogName.default.mv2"))
   }
 
   test("show materialized view in database with the same prefix") {
-    flint.materializedView().name("spark_catalog.default.mv1").query(testQuery).create()
-    flint.materializedView().name("spark_catalog.default_test.mv2").query(testQuery).create()
+    flint.materializedView().name(s"$catalogName.default.mv1").query(testQuery).create()
+    flint.materializedView().name(s"$catalogName.default_test.mv2").query(testQuery).create()
     checkAnswer(sql(s"SHOW MATERIALIZED VIEW IN spark_catalog.default"), Seq(Row("mv1")))
 
     deleteTestIndex(
-      getFlintIndexName("spark_catalog.default.mv1"),
-      getFlintIndexName("spark_catalog.default_test.mv2"))
->>>>>>> 7b52d816
+      getFlintIndexName(s"$catalogName.default.mv1"),
+      getFlintIndexName(s"$catalogName.default_test.mv2"))
   }
 
   test("should return emtpy when show materialized views in empty database") {
