--- conflicted
+++ resolved
@@ -38,17 +38,12 @@
 
   @Override
   public Statement visitDmlStatement(OpenSearchPPLParser.DmlStatementContext ctx) {
-<<<<<<< HEAD
     Query query = new Query(addSelectAll(visit(ctx)), context.getFetchSize());
-    return context.isExplain ? new Explain(query) : query;
-=======
-    Query query = new Query(addSelectAll(astBuilder.visit(ctx)), context.getFetchSize());
     OpenSearchPPLParser.ExplainCommandContext explainContext = ctx.explainCommand();
     if (explainContext != null) {
       return new Explain(query, explainContext.explainMode().getText());
     }
     return query;
->>>>>>> 0e56a466
   }
 
   @Override
