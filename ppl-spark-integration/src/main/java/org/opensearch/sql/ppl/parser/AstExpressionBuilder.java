/*
 * Copyright OpenSearch Contributors
 * SPDX-License-Identifier: Apache-2.0
 */

package org.opensearch.sql.ppl.parser;

import com.google.common.collect.ImmutableList;
import com.google.common.collect.ImmutableMap;
import org.antlr.v4.runtime.ParserRuleContext;
import org.antlr.v4.runtime.RuleContext;
import org.opensearch.flint.spark.ppl.OpenSearchPPLParser;
import org.opensearch.flint.spark.ppl.OpenSearchPPLParserBaseVisitor;
import org.opensearch.sql.ast.expression.AggregateFunction;
import org.opensearch.sql.ast.expression.Alias;
import org.opensearch.sql.ast.expression.AllFields;
import org.opensearch.sql.ast.expression.And;
import org.opensearch.sql.ast.expression.Argument;
import org.opensearch.sql.ast.expression.AttributeList;
import org.opensearch.sql.ast.expression.Between;
import org.opensearch.sql.ast.expression.Case;
import org.opensearch.sql.ast.expression.Cidr;
import org.opensearch.sql.ast.expression.Compare;
import org.opensearch.sql.ast.expression.DataType;
import org.opensearch.sql.ast.expression.EqualTo;
import org.opensearch.sql.ast.expression.Field;
import org.opensearch.sql.ast.expression.Function;
import org.opensearch.sql.ast.expression.In;
import org.opensearch.sql.ast.expression.Interval;
import org.opensearch.sql.ast.expression.IntervalUnit;
import org.opensearch.sql.ast.expression.IsEmpty;
import org.opensearch.sql.ast.expression.Let;
import org.opensearch.sql.ast.expression.Literal;
import org.opensearch.sql.ast.expression.Not;
import org.opensearch.sql.ast.expression.Or;
import org.opensearch.sql.ast.expression.QualifiedName;
import org.opensearch.sql.ast.expression.Span;
import org.opensearch.sql.ast.expression.SpanUnit;
import org.opensearch.sql.ast.expression.UnresolvedArgument;
import org.opensearch.sql.ast.expression.UnresolvedExpression;
import org.opensearch.sql.ast.expression.When;
import org.opensearch.sql.ast.expression.Xor;
import org.opensearch.sql.ast.expression.subquery.ExistsSubquery;
import org.opensearch.sql.ast.expression.subquery.InSubquery;
import org.opensearch.sql.ast.expression.subquery.ScalarSubquery;
import org.opensearch.sql.common.utils.StringUtils;
import org.opensearch.sql.ppl.utils.ArgumentFactory;

import java.util.Arrays;
import java.util.Collections;
import java.util.List;
import java.util.Map;
import java.util.stream.Collectors;
import java.util.stream.IntStream;
import java.util.stream.Stream;

import static org.opensearch.sql.expression.function.BuiltinFunctionName.EQUAL;
import static org.opensearch.sql.expression.function.BuiltinFunctionName.IS_NOT_NULL;
import static org.opensearch.sql.expression.function.BuiltinFunctionName.IS_NULL;
import static org.opensearch.sql.expression.function.BuiltinFunctionName.LENGTH;
import static org.opensearch.sql.expression.function.BuiltinFunctionName.POSITION;
import static org.opensearch.sql.expression.function.BuiltinFunctionName.TRIM;


/**
 * Class of building AST Expression nodes.
 */
public class AstExpressionBuilder extends OpenSearchPPLParserBaseVisitor<UnresolvedExpression> {

    private static final int DEFAULT_TAKE_FUNCTION_SIZE_VALUE = 10;
    /**
     * The function name mapping between fronted and core engine.
     */
    private static final Map<String, String> FUNCTION_NAME_MAPPING =
            new ImmutableMap.Builder<String, String>()
                    .put("isnull", IS_NULL.getName().getFunctionName())
                    .put("isnotnull", IS_NOT_NULL.getName().getFunctionName())
                    .put("ispresent", IS_NOT_NULL.getName().getFunctionName())
                    .build();
    private AstBuilder astBuilder;

    public AstExpressionBuilder() {
    }

    /**
     * Set AstBuilder back to AstExpressionBuilder for resolving the subquery plan in subquery expression
     */
    public void setAstBuilder(AstBuilder astBuilder) {
        this.astBuilder = astBuilder;
    }

    @Override
    public UnresolvedExpression visitMappingCompareExpr(OpenSearchPPLParser.MappingCompareExprContext ctx) {
        return new Compare(ctx.comparisonOperator().getText(), visit(ctx.left), visit(ctx.right));
    }

    @Override
    public UnresolvedExpression visitMappingList(OpenSearchPPLParser.MappingListContext ctx) {
        return super.visitMappingList(ctx);
    }

    /**
     * Lookup.
     */
    @Override
    public UnresolvedExpression visitLookupPair(OpenSearchPPLParser.LookupPairContext ctx) {
        Field inputField = (Field) visitFieldExpression(ctx.inputField);
        if (ctx.AS() != null) {
            Field outputField = (Field) visitFieldExpression(ctx.outputField);
            return new And(new Alias(ctx.outputField.getText(), inputField), outputField);
        } else {
            return new And(new Alias(ctx.inputField.getText(), inputField), inputField);
        }
    }

    /**
     * Eval clause.
     */
    @Override
    public UnresolvedExpression visitEvalClause(OpenSearchPPLParser.EvalClauseContext ctx) {
        return new Let((Field) visit(ctx.fieldExpression()), visit(ctx.expression()));
    }

    /**
     * Logical expression excluding boolean, comparison.
     */
    @Override
    public UnresolvedExpression visitLogicalNot(OpenSearchPPLParser.LogicalNotContext ctx) {
        return new Not(visit(ctx.logicalExpression()));
    }

    @Override
    public UnresolvedExpression visitLogicalOr(OpenSearchPPLParser.LogicalOrContext ctx) {
        return new Or(visit(ctx.left), visit(ctx.right));
    }

    @Override
    public UnresolvedExpression visitLogicalAnd(OpenSearchPPLParser.LogicalAndContext ctx) {
        return new And(visit(ctx.left), visit(ctx.right));
    }

    @Override
    public UnresolvedExpression visitLogicalXor(OpenSearchPPLParser.LogicalXorContext ctx) {
        return new Xor(visit(ctx.left), visit(ctx.right));
    }

    /**
     * Comparison expression.
     */
    @Override
    public UnresolvedExpression visitCompareExpr(OpenSearchPPLParser.CompareExprContext ctx) {
        return new Compare(ctx.comparisonOperator().getText(), visit(ctx.left), visit(ctx.right));
    }

    /**
     * Value Expression.
     */
    @Override
    public UnresolvedExpression visitBinaryArithmetic(OpenSearchPPLParser.BinaryArithmeticContext ctx) {
        return new Function(
                ctx.binaryOperator.getText(), Arrays.asList(visit(ctx.left), visit(ctx.right)));
    }

    @Override
    public UnresolvedExpression visitParentheticValueExpr(OpenSearchPPLParser.ParentheticValueExprContext ctx) {
        return visit(ctx.valueExpression()); // Discard parenthesis around
    }

    /**
     * Field expression.
     */
    @Override
    public UnresolvedExpression visitFieldExpression(OpenSearchPPLParser.FieldExpressionContext ctx) {
        return new Field((QualifiedName) visit(ctx.qualifiedName()));
    }

    @Override
    public UnresolvedExpression visitWcFieldExpression(OpenSearchPPLParser.WcFieldExpressionContext ctx) {
        return new Field((QualifiedName) visit(ctx.wcQualifiedName()));
    }

    @Override
    public UnresolvedExpression visitSortField(OpenSearchPPLParser.SortFieldContext ctx) {
        return new Field((QualifiedName)
                visit(ctx.sortFieldExpression().fieldExpression().qualifiedName()),
                ArgumentFactory.getArgumentList(ctx));
    }

    @Override
    public UnresolvedExpression visitFieldsummaryIncludeFields(OpenSearchPPLParser.FieldsummaryIncludeFieldsContext ctx) {
        List<UnresolvedExpression> list = ctx.fieldList().fieldExpression().stream()
                .map(this::visitFieldExpression)
                .collect(Collectors.toList());
        return new AttributeList(list);
    }

    @Override
    public UnresolvedExpression visitFieldsummaryNulls(OpenSearchPPLParser.FieldsummaryNullsContext ctx) {
        return new Argument("NULLS",(Literal)visitBooleanLiteral(ctx.booleanLiteral()));
    }


    /**
     * Aggregation function.
     */
    @Override
    public UnresolvedExpression visitStatsFunctionCall(OpenSearchPPLParser.StatsFunctionCallContext ctx) {
        return new AggregateFunction(ctx.statsFunctionName().getText(), visit(ctx.valueExpression()));
    }

    @Override
    public UnresolvedExpression visitCountAllFunctionCall(OpenSearchPPLParser.CountAllFunctionCallContext ctx) {
        return new AggregateFunction("count", AllFields.of());
    }

    @Override
    public UnresolvedExpression visitDistinctCountFunctionCall(OpenSearchPPLParser.DistinctCountFunctionCallContext ctx) {
        return new AggregateFunction("count", visit(ctx.valueExpression()), true);
    }

    @Override
    public UnresolvedExpression visitPercentileFunctionCall(OpenSearchPPLParser.PercentileFunctionCallContext ctx) {
        return new AggregateFunction(
                ctx.percentileFunctionName.getText(),
                visit(ctx.valueExpression()),
                Collections.singletonList(new Argument("percent", (Literal) visit(ctx.percent))));
    }

    /**
     * Eval function.
     */
    @Override
    public UnresolvedExpression visitBooleanFunctionCall(OpenSearchPPLParser.BooleanFunctionCallContext ctx) {
        final String functionName = ctx.conditionFunctionBase().getText();
        return buildFunction(
                FUNCTION_NAME_MAPPING.getOrDefault(functionName, functionName),
                ctx.functionArgs().functionArg());
    }

    @Override
    public UnresolvedExpression visitCaseExpr(OpenSearchPPLParser.CaseExprContext ctx) {
        List<When> whens = IntStream.range(0, ctx.caseFunction().logicalExpression().size())
                .mapToObj(index -> {
                    OpenSearchPPLParser.LogicalExpressionContext logicalExpressionContext = ctx.caseFunction().logicalExpression(index);
                    OpenSearchPPLParser.ValueExpressionContext valueExpressionContext = ctx.caseFunction().valueExpression(index);
                    UnresolvedExpression condition = visit(logicalExpressionContext);
                    UnresolvedExpression result = visit(valueExpressionContext);
                    return new When(condition, result);
                })
                .collect(Collectors.toList());
        UnresolvedExpression elseValue = new Literal(null, DataType.NULL);
        if (ctx.caseFunction().valueExpression().size() > ctx.caseFunction().logicalExpression().size()) {
            // else value is present
            elseValue = visit(ctx.caseFunction().valueExpression(ctx.caseFunction().valueExpression().size() - 1));
        }
        return new Case(new Literal(true, DataType.BOOLEAN), whens, elseValue);
    }

    @Override
    public UnresolvedExpression visitIsEmptyExpression(OpenSearchPPLParser.IsEmptyExpressionContext ctx) {
        Function trimFunction = new Function(TRIM.getName().getFunctionName(), Collections.singletonList(this.visitFunctionArg(ctx.functionArg())));
        Function lengthFunction = new Function(LENGTH.getName().getFunctionName(), Collections.singletonList(trimFunction));
        Compare lengthEqualsZero = new Compare(EQUAL.getName().getFunctionName(), lengthFunction, new Literal(0, DataType.INTEGER));
        Literal whenCompareValue = new Literal(0, DataType.INTEGER);
        Literal isEmptyFalse = new Literal(false, DataType.BOOLEAN);
        Literal isEmptyTrue = new Literal(true, DataType.BOOLEAN);
        When when = new When(whenCompareValue, isEmptyTrue);
        Case caseWhen = new Case(lengthFunction, Collections.singletonList(when), isEmptyFalse);
        return new IsEmpty(caseWhen);
    }

    /**
     * Eval function.
     */
    @Override
    public UnresolvedExpression visitEvalFunctionCall(OpenSearchPPLParser.EvalFunctionCallContext ctx) {
        return buildFunction(ctx.evalFunctionName().getText(), ctx.functionArgs().functionArg());
    }

    @Override
    public UnresolvedExpression visitConvertedDataType(OpenSearchPPLParser.ConvertedDataTypeContext ctx) {
        return new Literal(ctx.getText(), DataType.STRING);
    }

    @Override
    public UnresolvedExpression visitBetween(OpenSearchPPLParser.BetweenContext ctx) {
        UnresolvedExpression betweenExpr = new Between(visit(ctx.expr1),visit(ctx.expr2),visit(ctx.expr3));
        return ctx.NOT() != null ? new Not(betweenExpr) : betweenExpr;
    }

    private Function buildFunction(
            String functionName, List<OpenSearchPPLParser.FunctionArgContext> args) {
        return new Function(
                functionName, args.stream().map(this::visitFunctionArg).collect(Collectors.toList()));
    }

    @Override
    public UnresolvedExpression visitMultiFieldRelevanceFunction(
            OpenSearchPPLParser.MultiFieldRelevanceFunctionContext ctx) {
        return new Function(
                ctx.multiFieldRelevanceFunctionName().getText().toLowerCase(),
                multiFieldRelevanceArguments(ctx));
    }

    @Override
    public UnresolvedExpression visitTableSource(OpenSearchPPLParser.TableSourceContext ctx) {
        if (ctx.getChild(0) instanceof OpenSearchPPLParser.IdentsAsTableQualifiedNameContext) {
            return visitIdentsAsTableQualifiedName((OpenSearchPPLParser.IdentsAsTableQualifiedNameContext) ctx.getChild(0));
        } else {
            return visitIdentifiers(List.of(ctx));
        }
    }

    @Override
    public UnresolvedExpression visitPositionFunction(
            OpenSearchPPLParser.PositionFunctionContext ctx) {
        return new Function(
                POSITION.getName().getFunctionName(),
                Arrays.asList(visitFunctionArg(ctx.functionArg(0)), visitFunctionArg(ctx.functionArg(1))));
    }

    /**
     * Literal and value.
     */
    @Override
    public UnresolvedExpression visitIdentsAsQualifiedName(OpenSearchPPLParser.IdentsAsQualifiedNameContext ctx) {
        return visitIdentifiers(ctx.ident());
    }

    @Override
    public UnresolvedExpression visitIdentsAsTableQualifiedName(
            OpenSearchPPLParser.IdentsAsTableQualifiedNameContext ctx) {
        return visitIdentifiers(
                Stream.concat(Stream.of(ctx.tableIdent()), ctx.ident().stream())
                        .collect(Collectors.toList()));
    }

    @Override
    public UnresolvedExpression visitIdentsAsWildcardQualifiedName(
            OpenSearchPPLParser.IdentsAsWildcardQualifiedNameContext ctx) {
        return visitIdentifiers(ctx.wildcard());
    }

    @Override
    public UnresolvedExpression visitIntervalLiteral(OpenSearchPPLParser.IntervalLiteralContext ctx) {
        return new Interval(
                visit(ctx.valueExpression()), IntervalUnit.of(ctx.intervalUnit().getText()));
    }

    @Override
    public UnresolvedExpression visitStringLiteral(OpenSearchPPLParser.StringLiteralContext ctx) {
        return new Literal(StringUtils.unquoteText(ctx.getText()), DataType.STRING);
    }

    @Override
    public UnresolvedExpression visitIntegerLiteral(OpenSearchPPLParser.IntegerLiteralContext ctx) {
        long number = Long.parseLong(ctx.getText());
        if (Integer.MIN_VALUE <= number && number <= Integer.MAX_VALUE) {
            return new Literal((int) number, DataType.INTEGER);
        }
        return new Literal(number, DataType.LONG);
    }

    @Override
    public UnresolvedExpression visitDecimalLiteral(OpenSearchPPLParser.DecimalLiteralContext ctx) {
        return new Literal(Double.valueOf(ctx.getText()), DataType.DOUBLE);
    }

    @Override
    public UnresolvedExpression visitBooleanLiteral(OpenSearchPPLParser.BooleanLiteralContext ctx) {
        return new Literal(Boolean.valueOf(ctx.getText()), DataType.BOOLEAN);
    }

    @Override
    public UnresolvedExpression visitBySpanClause(OpenSearchPPLParser.BySpanClauseContext ctx) {
        String name = ctx.spanClause().getText();
        return ctx.alias != null
                ? new Alias(
                name, visit(ctx.spanClause()), StringUtils.unquoteIdentifier(ctx.alias.getText()))
                : new Alias(name, visit(ctx.spanClause()));
    }

    @Override
    public UnresolvedExpression visitSpanClause(OpenSearchPPLParser.SpanClauseContext ctx) {
        String unit = ctx.unit != null ? ctx.unit.getText() : "";
        return new Span(visit(ctx.fieldExpression()), visit(ctx.value), SpanUnit.of(unit));
    }

    @Override
    public UnresolvedExpression visitLeftHint(OpenSearchPPLParser.LeftHintContext ctx) {
        return new EqualTo(new Literal(ctx.leftHintKey.getText(), DataType.STRING), visit(ctx.leftHintValue));
    }

    @Override
    public UnresolvedExpression visitRightHint(OpenSearchPPLParser.RightHintContext ctx) {
        return new EqualTo(new Literal(ctx.rightHintKey.getText(), DataType.STRING), visit(ctx.rightHintValue));
    }

    @Override
    public UnresolvedExpression visitInSubqueryExpr(OpenSearchPPLParser.InSubqueryExprContext ctx) {
        UnresolvedExpression expr = new InSubquery(
                ctx.valueExpressionList().valueExpression().stream()
                        .map(this::visit).collect(Collectors.toList()),
                astBuilder.visitSubSearch(ctx.subSearch()));
        return ctx.NOT() != null ? new Not(expr) : expr;
    }

    @Override
    public UnresolvedExpression visitScalarSubqueryExpr(OpenSearchPPLParser.ScalarSubqueryExprContext ctx) {
        return new ScalarSubquery(astBuilder.visitSubSearch(ctx.subSearch()));
    }

    @Override
    public UnresolvedExpression visitExistsSubqueryExpr(OpenSearchPPLParser.ExistsSubqueryExprContext ctx) {
        return new ExistsSubquery(astBuilder.visitSubSearch(ctx.subSearch()));
    }

    @Override
    public UnresolvedExpression visitInExpr(OpenSearchPPLParser.InExprContext ctx) {
        UnresolvedExpression expr = new In(visit(ctx.valueExpression()),
            ctx.valueList().literalValue().stream().map(this::visit).collect(Collectors.toList()));
        return ctx.NOT() != null ? new Not(expr) : expr;
    }

<<<<<<< HEAD
    @Override
    public UnresolvedExpression visitTimestampFunctionCall(
            OpenSearchPPLParser.TimestampFunctionCallContext ctx) {
        return new Function(
            ctx.timestampFunction().timestampFunctionName().getText(), timestampFunctionArguments(ctx));
    }

    private List<UnresolvedExpression> timestampFunctionArguments(
            OpenSearchPPLParser.TimestampFunctionCallContext ctx) {
        List<UnresolvedExpression> args =
            Arrays.asList(
                new Literal(ctx.timestampFunction().simpleDateTimePart().getText(), DataType.STRING),
                visitFunctionArg(ctx.timestampFunction().firstArg),
                visitFunctionArg(ctx.timestampFunction().secondArg));
        return args;
=======

    @Override
    public UnresolvedExpression visitCidrMatchFunctionCall(OpenSearchPPLParser.CidrMatchFunctionCallContext ctx) {
        return new Cidr(visit(ctx.ipAddress), visit(ctx.cidrBlock));
>>>>>>> a2a98389
    }

    private QualifiedName visitIdentifiers(List<? extends ParserRuleContext> ctx) {
        return new QualifiedName(
                ctx.stream()
                        .map(RuleContext::getText)
                        .map(StringUtils::unquoteIdentifier)
                        .collect(Collectors.toList()));
    }

    private List<UnresolvedExpression> singleFieldRelevanceArguments(
            OpenSearchPPLParser.SingleFieldRelevanceFunctionContext ctx) {
        // all the arguments are defaulted to string values
        // to skip environment resolving and function signature resolving
        ImmutableList.Builder<UnresolvedExpression> builder = ImmutableList.builder();
        builder.add(
                new UnresolvedArgument(
                        "field", new QualifiedName(StringUtils.unquoteText(ctx.field.getText()))));
        builder.add(
                new UnresolvedArgument(
                        "query", new Literal(StringUtils.unquoteText(ctx.query.getText()), DataType.STRING)));
        ctx.relevanceArg()
                .forEach(
                        v ->
                                builder.add(
                                        new UnresolvedArgument(
                                                v.relevanceArgName().getText().toLowerCase(),
                                                new Literal(
                                                        StringUtils.unquoteText(v.relevanceArgValue().getText()),
                                                        DataType.STRING))));
        return builder.build();
    }

    private List<UnresolvedExpression> multiFieldRelevanceArguments(
            OpenSearchPPLParser.MultiFieldRelevanceFunctionContext ctx) {
        throw new RuntimeException("ML Command is not supported ");

    }
}<|MERGE_RESOLUTION|>--- conflicted
+++ resolved
@@ -422,7 +422,11 @@
         return ctx.NOT() != null ? new Not(expr) : expr;
     }
 
-<<<<<<< HEAD
+    @Override
+    public UnresolvedExpression visitCidrMatchFunctionCall(OpenSearchPPLParser.CidrMatchFunctionCallContext ctx) {
+        return new Cidr(visit(ctx.ipAddress), visit(ctx.cidrBlock));
+    }
+
     @Override
     public UnresolvedExpression visitTimestampFunctionCall(
             OpenSearchPPLParser.TimestampFunctionCallContext ctx) {
@@ -438,12 +442,6 @@
                 visitFunctionArg(ctx.timestampFunction().firstArg),
                 visitFunctionArg(ctx.timestampFunction().secondArg));
         return args;
-=======
-
-    @Override
-    public UnresolvedExpression visitCidrMatchFunctionCall(OpenSearchPPLParser.CidrMatchFunctionCallContext ctx) {
-        return new Cidr(visit(ctx.ipAddress), visit(ctx.cidrBlock));
->>>>>>> a2a98389
     }
 
     private QualifiedName visitIdentifiers(List<? extends ParserRuleContext> ctx) {
