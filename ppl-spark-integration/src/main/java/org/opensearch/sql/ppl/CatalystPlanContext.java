/*
 * Copyright OpenSearch Contributors
 * SPDX-License-Identifier: Apache-2.0
 */

package org.opensearch.sql.ppl;

import org.apache.spark.sql.catalyst.analysis.UnresolvedRelation;
import org.apache.spark.sql.catalyst.expressions.AttributeReference;
import org.apache.spark.sql.catalyst.expressions.Expression;
import org.apache.spark.sql.catalyst.expressions.NamedExpression;
import org.apache.spark.sql.catalyst.plans.logical.LogicalPlan;
import org.apache.spark.sql.catalyst.plans.logical.Union;
import org.apache.spark.sql.types.Metadata;
import org.opensearch.sql.data.type.ExprType;
import scala.collection.Iterator;
import scala.collection.Seq;

import java.util.ArrayList;
import java.util.Collection;
import java.util.List;
import java.util.Optional;
import java.util.Stack;
import java.util.function.BiFunction;
import java.util.function.Function;
import java.util.stream.Collectors;

import static java.util.Collections.emptyList;
import static org.opensearch.sql.ppl.utils.DataTypeTransformer.seq;
import static scala.collection.JavaConverters.asJavaCollection;
import static scala.collection.JavaConverters.asScalaBuffer;

/**
 * The context used for Catalyst logical plan.
 */
public class CatalystPlanContext {
    /**
     * Catalyst relations list
     **/
    private List<LogicalPlan> relations = new ArrayList<>();
    /**
     * Catalyst evolving logical plan
     **/
    private Stack<LogicalPlan> planBranches = new Stack<>();
    /**
     * The current traversal context the visitor is going threw
     */
    private Stack<LogicalPlan> planTraversalContext = new Stack<>();

    /**
     * NamedExpression contextual parameters
     **/
    private final Stack<org.apache.spark.sql.catalyst.expressions.Expression> namedParseExpressions = new Stack<>();

    /**
     * Grouping NamedExpression contextual parameters
     **/
    private final Stack<org.apache.spark.sql.catalyst.expressions.Expression> groupingParseExpressions = new Stack<>();

    public Stack<LogicalPlan> getPlanBranches() {
        return planBranches;
    }

    public List<LogicalPlan> getRelations() {
        return relations;
    }

    public LogicalPlan getPlan() {
        if (this.planBranches.size() == 1) {
            return planBranches.peek();
        }
        //default unify sub-plans
        return new Union(asScalaBuffer(this.planBranches), true, true);
    }

    /**
     * get the current traversals visitor context
     *
     * @return
     */
    public Stack<LogicalPlan> traversalContext() {
        return planTraversalContext;
    }

    public Stack<Expression> getNamedParseExpressions() {
        return namedParseExpressions;
    }

    public Optional<Expression> popNamedParseExpressions() {
        return namedParseExpressions.isEmpty() ? Optional.empty() : Optional.of(namedParseExpressions.pop());
    }

    public Stack<Expression> getGroupingParseExpressions() {
        return groupingParseExpressions;
    }

    /**
<<<<<<< HEAD
     * define new field
     * @param symbol
     * @return
     */
    public LogicalPlan define(Expression symbol) {
        namedParseExpressions.push(symbol);
        return getPlan();
    }
=======
     * append relation to relations list
     *
     * @param relation
     * @return
     */
    public LogicalPlan withRelation(UnresolvedRelation relation) {
        this.relations.add(relation);
        return with(relation);
    }

>>>>>>> f283df84
    /**
     * append plan with evolving plans branches
     *
     * @param plan
     * @return
     */
    public LogicalPlan with(LogicalPlan plan) {
        return this.planBranches.push(plan);
    }

    /**
     * append plans collection with evolving plans branches
     *
     * @param plans
     * @return
     */
    public LogicalPlan withAll(Collection<LogicalPlan> plans) {
        this.planBranches.addAll(plans);
        return getPlan();
    }

    /**
     * reduce all plans with the given reduce function
     *
     * @param transformFunction
     * @return
     */
    public LogicalPlan reduce(BiFunction<LogicalPlan, LogicalPlan, LogicalPlan> transformFunction) {
        Collection<LogicalPlan> logicalPlans = asJavaCollection(retainAllPlans(p -> p));
        // in case it is a self join - single table - apply the same plan
        if (logicalPlans.size() < 2) {
            return with(logicalPlans.stream().map(plan -> {
                        planTraversalContext.push(plan);
                        LogicalPlan result = transformFunction.apply(plan, plan);
                        planTraversalContext.pop();
                        return result;
                    }).findAny()
                    .orElse(getPlan()));
        }
        // in case there are multiple join tables - reduce the tables
        return with(logicalPlans.stream().reduce((left, right) -> {
            planTraversalContext.push(left);
            planTraversalContext.push(right);
            LogicalPlan result = transformFunction.apply(left, right);
            planTraversalContext.pop();
            planTraversalContext.pop();
            return result;
        }).orElse(getPlan()));
    }

    /**
     * apply for each plan with the given function
     *
     * @param transformFunction
     * @return
     */
    public LogicalPlan apply(Function<LogicalPlan, LogicalPlan> transformFunction) {
        return withAll(asJavaCollection(retainAllPlans(p -> p)).stream().map(p -> {
            planTraversalContext.push(p);
            LogicalPlan result = transformFunction.apply(p);
            planTraversalContext.pop();
            return result;
        }).collect(Collectors.toList()));
    }

    /**
     * retain all logical plans branches
     *
     * @return
     */
    public <T> Seq<T> retainAllPlans(Function<LogicalPlan, T> transformFunction) {
        Seq<T> plans = seq(getPlanBranches().stream().map(transformFunction).collect(Collectors.toList()));
        getPlanBranches().retainAll(emptyList());
        return plans;
    }

    /**
     * retain all expressions and clear expression stack
     *
     * @return
     */
    public <T> Seq<T> retainAllNamedParseExpressions(Function<Expression, T> transformFunction) {
        Seq<T> aggregateExpressions = seq(getNamedParseExpressions().stream()
                .map(transformFunction).collect(Collectors.toList()));
        getNamedParseExpressions().retainAll(emptyList());
        return aggregateExpressions;
    }

    /**
     * retain all aggregate expressions and clear expression stack
     *
     * @return
     */
    public <T> Seq<T> retainAllGroupingNamedParseExpressions(Function<Expression, T> transformFunction) {
        Seq<T> aggregateExpressions = seq(getGroupingParseExpressions().stream()
                .map(transformFunction).collect(Collectors.toList()));
        getGroupingParseExpressions().retainAll(emptyList());
        return aggregateExpressions;
    }

    public static List<UnresolvedRelation> findRelation(Stack<LogicalPlan> plan) {
        return plan.stream()
                .map(CatalystPlanContext::findRelation)
                .filter(Optional::isPresent)
                .map(Optional::get)
                .collect(Collectors.toList());
    }

    public static Optional<UnresolvedRelation> findRelation(LogicalPlan plan) {
        // Check if the current node is an UnresolvedRelation
        if (plan instanceof UnresolvedRelation) {
            return Optional.of((UnresolvedRelation) plan);
        }

        // Traverse the children of the current node
        Iterator<LogicalPlan> children = plan.children().iterator();
        while (children.hasNext()) {
            Optional<UnresolvedRelation> result = findRelation(children.next());
            if (result.isPresent()) {
                return result;
            }
        }

        // Return null if no UnresolvedRelation is found
        return Optional.empty();
    }
}<|MERGE_RESOLUTION|>--- conflicted
+++ resolved
@@ -93,9 +93,8 @@
     public Stack<Expression> getGroupingParseExpressions() {
         return groupingParseExpressions;
     }
-
-    /**
-<<<<<<< HEAD
+    
+    /**
      * define new field
      * @param symbol
      * @return
@@ -104,7 +103,7 @@
         namedParseExpressions.push(symbol);
         return getPlan();
     }
-=======
+    /**
      * append relation to relations list
      *
      * @param relation
@@ -115,7 +114,6 @@
         return with(relation);
     }
 
->>>>>>> f283df84
     /**
      * append plan with evolving plans branches
      *
