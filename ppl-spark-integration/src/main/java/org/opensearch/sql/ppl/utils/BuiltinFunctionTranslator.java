/*
 * Copyright OpenSearch Contributors
 * SPDX-License-Identifier: Apache-2.0
 */

package org.opensearch.sql.ppl.utils;

import com.google.common.collect.ImmutableMap;
import org.apache.spark.sql.catalyst.analysis.UnresolvedFunction;
import org.apache.spark.sql.catalyst.expressions.Expression;
import org.opensearch.sql.expression.function.BuiltinFunctionName;

import java.util.List;
import java.util.Map;

<<<<<<< HEAD
import static org.opensearch.sql.expression.function.BuiltinFunctionName.*;
=======
import static org.opensearch.sql.expression.function.BuiltinFunctionName.ADD;
import static org.opensearch.sql.expression.function.BuiltinFunctionName.ADDDATE;
import static org.opensearch.sql.expression.function.BuiltinFunctionName.DATEDIFF;
import static org.opensearch.sql.expression.function.BuiltinFunctionName.DAY_OF_MONTH;
import static org.opensearch.sql.expression.function.BuiltinFunctionName.COALESCE;
import static org.opensearch.sql.expression.function.BuiltinFunctionName.SUBTRACT;
import static org.opensearch.sql.expression.function.BuiltinFunctionName.MULTIPLY;
import static org.opensearch.sql.expression.function.BuiltinFunctionName.DIVIDE;
import static org.opensearch.sql.expression.function.BuiltinFunctionName.MODULUS;
import static org.opensearch.sql.expression.function.BuiltinFunctionName.DAY_OF_WEEK;
import static org.opensearch.sql.expression.function.BuiltinFunctionName.DAY_OF_YEAR;
import static org.opensearch.sql.expression.function.BuiltinFunctionName.HOUR_OF_DAY;
import static org.opensearch.sql.expression.function.BuiltinFunctionName.IS_NOT_NULL;
import static org.opensearch.sql.expression.function.BuiltinFunctionName.IS_NULL;
import static org.opensearch.sql.expression.function.BuiltinFunctionName.LENGTH;
import static org.opensearch.sql.expression.function.BuiltinFunctionName.LOCALTIME;
import static org.opensearch.sql.expression.function.BuiltinFunctionName.MINUTE_OF_HOUR;
import static org.opensearch.sql.expression.function.BuiltinFunctionName.MONTH_OF_YEAR;
import static org.opensearch.sql.expression.function.BuiltinFunctionName.SECOND_OF_MINUTE;
import static org.opensearch.sql.expression.function.BuiltinFunctionName.SUBDATE;
import static org.opensearch.sql.expression.function.BuiltinFunctionName.SYSDATE;
import static org.opensearch.sql.expression.function.BuiltinFunctionName.TRIM;
import static org.opensearch.sql.expression.function.BuiltinFunctionName.WEEK;
import static org.opensearch.sql.expression.function.BuiltinFunctionName.WEEK_OF_YEAR;
>>>>>>> 8ab81ae3
import static org.opensearch.sql.ppl.utils.DataTypeTransformer.seq;
import static scala.Option.empty;

public interface BuiltinFunctionTranslator {

    /**
     * The name mapping between PPL builtin functions to Spark builtin functions.
     */
    static final Map<BuiltinFunctionName, String> SPARK_BUILTIN_FUNCTION_NAME_MAPPING
        = new ImmutableMap.Builder<BuiltinFunctionName, String>()
            // arithmetic operators
            .put(ADD, "+")
            .put(SUBTRACT, "-")
            .put(MULTIPLY, "*")
            .put(DIVIDE, "/")
            .put(MODULUS, "%")
            // time functions
            .put(DAY_OF_WEEK, "dayofweek")
            .put(DAY_OF_MONTH, "dayofmonth")
            .put(DAY_OF_YEAR, "dayofyear")
            .put(WEEK_OF_YEAR, "weekofyear")
            .put(WEEK, "weekofyear")
            .put(MONTH_OF_YEAR, "month")
            .put(HOUR_OF_DAY, "hour")
            .put(MINUTE_OF_HOUR, "minute")
            .put(SECOND_OF_MINUTE, "second")
            .put(SUBDATE, "date_sub") // only maps subdate(date, days)
            .put(ADDDATE, "date_add") // only maps adddate(date, days)
            .put(DATEDIFF, "datediff")
            .put(LOCALTIME, "localtimestamp")
<<<<<<< HEAD
            // Cryptographic functions
            .put(MD5, "md5")
            .put(SHA1, "sha1")
            .put(SHA2, "sha2")
            //condition functions
=======
            .put(SYSDATE, "now")
            // condition functions
>>>>>>> 8ab81ae3
            .put(IS_NULL, "isnull")
            .put(IS_NOT_NULL, "isnotnull")
            .put(BuiltinFunctionName.ISPRESENT, "isnotnull")
            .put(COALESCE, "coalesce")
            .put(LENGTH, "length")
            .put(TRIM, "trim")
            .build();

    static Expression builtinFunction(org.opensearch.sql.ast.expression.Function function, List<Expression> args) {
        if (BuiltinFunctionName.of(function.getFuncName()).isEmpty()) {
            // TODO change it when UDF is supported
            // TODO should we support more functions which are not PPL builtin functions. E.g Spark builtin functions
            throw new UnsupportedOperationException(function.getFuncName() + " is not a builtin function of PPL");
        } else {
            BuiltinFunctionName builtin = BuiltinFunctionName.of(function.getFuncName()).get();
            String name = SPARK_BUILTIN_FUNCTION_NAME_MAPPING
                .getOrDefault(builtin, builtin.getName().getFunctionName());
            return new UnresolvedFunction(seq(name), seq(args), false, empty(),false);
        }
    }
}<|MERGE_RESOLUTION|>--- conflicted
+++ resolved
@@ -13,34 +13,7 @@
 import java.util.List;
 import java.util.Map;
 
-<<<<<<< HEAD
 import static org.opensearch.sql.expression.function.BuiltinFunctionName.*;
-=======
-import static org.opensearch.sql.expression.function.BuiltinFunctionName.ADD;
-import static org.opensearch.sql.expression.function.BuiltinFunctionName.ADDDATE;
-import static org.opensearch.sql.expression.function.BuiltinFunctionName.DATEDIFF;
-import static org.opensearch.sql.expression.function.BuiltinFunctionName.DAY_OF_MONTH;
-import static org.opensearch.sql.expression.function.BuiltinFunctionName.COALESCE;
-import static org.opensearch.sql.expression.function.BuiltinFunctionName.SUBTRACT;
-import static org.opensearch.sql.expression.function.BuiltinFunctionName.MULTIPLY;
-import static org.opensearch.sql.expression.function.BuiltinFunctionName.DIVIDE;
-import static org.opensearch.sql.expression.function.BuiltinFunctionName.MODULUS;
-import static org.opensearch.sql.expression.function.BuiltinFunctionName.DAY_OF_WEEK;
-import static org.opensearch.sql.expression.function.BuiltinFunctionName.DAY_OF_YEAR;
-import static org.opensearch.sql.expression.function.BuiltinFunctionName.HOUR_OF_DAY;
-import static org.opensearch.sql.expression.function.BuiltinFunctionName.IS_NOT_NULL;
-import static org.opensearch.sql.expression.function.BuiltinFunctionName.IS_NULL;
-import static org.opensearch.sql.expression.function.BuiltinFunctionName.LENGTH;
-import static org.opensearch.sql.expression.function.BuiltinFunctionName.LOCALTIME;
-import static org.opensearch.sql.expression.function.BuiltinFunctionName.MINUTE_OF_HOUR;
-import static org.opensearch.sql.expression.function.BuiltinFunctionName.MONTH_OF_YEAR;
-import static org.opensearch.sql.expression.function.BuiltinFunctionName.SECOND_OF_MINUTE;
-import static org.opensearch.sql.expression.function.BuiltinFunctionName.SUBDATE;
-import static org.opensearch.sql.expression.function.BuiltinFunctionName.SYSDATE;
-import static org.opensearch.sql.expression.function.BuiltinFunctionName.TRIM;
-import static org.opensearch.sql.expression.function.BuiltinFunctionName.WEEK;
-import static org.opensearch.sql.expression.function.BuiltinFunctionName.WEEK_OF_YEAR;
->>>>>>> 8ab81ae3
 import static org.opensearch.sql.ppl.utils.DataTypeTransformer.seq;
 import static scala.Option.empty;
 
@@ -71,16 +44,12 @@
             .put(ADDDATE, "date_add") // only maps adddate(date, days)
             .put(DATEDIFF, "datediff")
             .put(LOCALTIME, "localtimestamp")
-<<<<<<< HEAD
+            .put(SYSDATE, "now")
             // Cryptographic functions
             .put(MD5, "md5")
             .put(SHA1, "sha1")
             .put(SHA2, "sha2")
-            //condition functions
-=======
-            .put(SYSDATE, "now")
             // condition functions
->>>>>>> 8ab81ae3
             .put(IS_NULL, "isnull")
             .put(IS_NOT_NULL, "isnotnull")
             .put(BuiltinFunctionName.ISPRESENT, "isnotnull")
