/*
 * Copyright OpenSearch Contributors
 * SPDX-License-Identifier: Apache-2.0
 */

package org.opensearch.sql.ppl.utils;

import com.google.common.collect.ImmutableMap;
import org.apache.spark.sql.catalyst.analysis.UnresolvedFunction;
import org.apache.spark.sql.catalyst.analysis.UnresolvedFunction$;
import org.apache.spark.sql.catalyst.expressions.Expression;
import org.apache.spark.sql.catalyst.expressions.Literal$;
import org.opensearch.sql.expression.function.BuiltinFunctionName;

import java.util.List;
import java.util.Map;
import java.util.function.Function;

import static org.opensearch.sql.expression.function.BuiltinFunctionName.ADD;
import static org.opensearch.sql.expression.function.BuiltinFunctionName.ADDDATE;
import static org.opensearch.sql.expression.function.BuiltinFunctionName.DATEDIFF;
import static org.opensearch.sql.expression.function.BuiltinFunctionName.DAY_OF_MONTH;
import static org.opensearch.sql.expression.function.BuiltinFunctionName.COALESCE;
import static org.opensearch.sql.expression.function.BuiltinFunctionName.JSON;
import static org.opensearch.sql.expression.function.BuiltinFunctionName.JSON_ARRAY;
import static org.opensearch.sql.expression.function.BuiltinFunctionName.JSON_EXTRACT;
import static org.opensearch.sql.expression.function.BuiltinFunctionName.JSON_KEYS;
import static org.opensearch.sql.expression.function.BuiltinFunctionName.JSON_OBJECT;
import static org.opensearch.sql.expression.function.BuiltinFunctionName.JSON_VALID;
import static org.opensearch.sql.expression.function.BuiltinFunctionName.SUBTRACT;
import static org.opensearch.sql.expression.function.BuiltinFunctionName.MULTIPLY;
import static org.opensearch.sql.expression.function.BuiltinFunctionName.DIVIDE;
import static org.opensearch.sql.expression.function.BuiltinFunctionName.MODULUS;
import static org.opensearch.sql.expression.function.BuiltinFunctionName.DAY_OF_WEEK;
import static org.opensearch.sql.expression.function.BuiltinFunctionName.DAY_OF_YEAR;
import static org.opensearch.sql.expression.function.BuiltinFunctionName.HOUR_OF_DAY;
import static org.opensearch.sql.expression.function.BuiltinFunctionName.IS_NOT_NULL;
import static org.opensearch.sql.expression.function.BuiltinFunctionName.IS_NULL;
import static org.opensearch.sql.expression.function.BuiltinFunctionName.LENGTH;
import static org.opensearch.sql.expression.function.BuiltinFunctionName.LOCALTIME;
import static org.opensearch.sql.expression.function.BuiltinFunctionName.MINUTE_OF_HOUR;
import static org.opensearch.sql.expression.function.BuiltinFunctionName.MONTH_OF_YEAR;
import static org.opensearch.sql.expression.function.BuiltinFunctionName.SECOND_OF_MINUTE;
import static org.opensearch.sql.expression.function.BuiltinFunctionName.SUBDATE;
import static org.opensearch.sql.expression.function.BuiltinFunctionName.SYSDATE;
import static org.opensearch.sql.expression.function.BuiltinFunctionName.TRIM;
import static org.opensearch.sql.expression.function.BuiltinFunctionName.WEEK;
import static org.opensearch.sql.expression.function.BuiltinFunctionName.WEEK_OF_YEAR;
import static org.opensearch.sql.ppl.utils.DataTypeTransformer.seq;
import static scala.Option.empty;

public interface BuiltinFunctionTranslator {

    /**
     * The name mapping between PPL builtin functions to Spark builtin functions.
     */
    static final Map<BuiltinFunctionName, String> SPARK_BUILTIN_FUNCTION_NAME_MAPPING
        = ImmutableMap.<BuiltinFunctionName, String>builder()
            // arithmetic operators
            .put(ADD, "+")
            .put(SUBTRACT, "-")
            .put(MULTIPLY, "*")
            .put(DIVIDE, "/")
            .put(MODULUS, "%")
            // time functions
            .put(DAY_OF_WEEK, "dayofweek")
            .put(DAY_OF_MONTH, "dayofmonth")
            .put(DAY_OF_YEAR, "dayofyear")
            .put(WEEK_OF_YEAR, "weekofyear")
            .put(WEEK, "weekofyear")
            .put(MONTH_OF_YEAR, "month")
            .put(HOUR_OF_DAY, "hour")
            .put(MINUTE_OF_HOUR, "minute")
            .put(SECOND_OF_MINUTE, "second")
            .put(SUBDATE, "date_sub") // only maps subdate(date, days)
            .put(ADDDATE, "date_add") // only maps adddate(date, days)
            .put(DATEDIFF, "datediff")
            .put(LOCALTIME, "localtimestamp")
<<<<<<< HEAD
=======
            .put(SYSDATE, "now")
>>>>>>> 8ab81ae3
            // condition functions
            .put(IS_NULL, "isnull")
            .put(IS_NOT_NULL, "isnotnull")
            .put(BuiltinFunctionName.ISPRESENT, "isnotnull")
            .put(COALESCE, "coalesce")
            .put(LENGTH, "length")
            .put(TRIM, "trim")
            // json functions
            .put(JSON_KEYS, "json_object_keys")
            .put(JSON_EXTRACT, "get_json_object")
            .build();

    /**
     * The name mapping between PPL builtin functions to Spark builtin functions.
     */
    static final Map<BuiltinFunctionName, Function<List<Expression>, UnresolvedFunction>> PPL_TO_SPARK_FUNC_MAPPING
        = ImmutableMap.<BuiltinFunctionName, Function<List<Expression>, UnresolvedFunction>>builder()
        // json functions
        .put(
            JSON_ARRAY,
            args -> {
                return UnresolvedFunction$.MODULE$.apply("to_json",
                    seq(UnresolvedFunction$.MODULE$.apply("array", seq(args), false)), false);
            })
        .put(
            JSON_OBJECT,
            args -> {
                return UnresolvedFunction$.MODULE$.apply("to_json",
                    seq(UnresolvedFunction$.MODULE$.apply("named_struct", seq(args), false)), false);
            })
        .put(
            JSON,
            args -> {
                return UnresolvedFunction$.MODULE$.apply("get_json_object",
                    seq(args.get(0), Literal$.MODULE$.apply("$")), false);
            })
        .put(
            JSON_VALID,
            args -> {
                return UnresolvedFunction$.MODULE$.apply("isnotnull",
                    seq(UnresolvedFunction$.MODULE$.apply("get_json_object",
                        seq(args.get(0), Literal$.MODULE$.apply("$")), false)), false);
            })
        .build();

    static Expression builtinFunction(org.opensearch.sql.ast.expression.Function function, List<Expression> args) {
        if (BuiltinFunctionName.of(function.getFuncName()).isEmpty()) {
            // TODO change it when UDF is supported
            // TODO should we support more functions which are not PPL builtin functions. E.g Spark builtin functions
            throw new UnsupportedOperationException(function.getFuncName() + " is not a builtin function of PPL");
        } else {
            BuiltinFunctionName builtin = BuiltinFunctionName.of(function.getFuncName()).get();
            String name = SPARK_BUILTIN_FUNCTION_NAME_MAPPING.get(builtin);
            if (name != null) {
                // there is a Spark builtin function mapping with the PPL builtin function
                return new UnresolvedFunction(seq(name), seq(args), false, empty(),false);
            }
            Function<List<Expression>, UnresolvedFunction> alternative = PPL_TO_SPARK_FUNC_MAPPING.get(builtin);
            if (alternative != null) {
                return alternative.apply(args);
            }
            name = builtin.getName().getFunctionName();
            return new UnresolvedFunction(seq(name), seq(args), false, empty(),false);
        }
    }
}<|MERGE_RESOLUTION|>--- conflicted
+++ resolved
@@ -76,10 +76,7 @@
             .put(ADDDATE, "date_add") // only maps adddate(date, days)
             .put(DATEDIFF, "datediff")
             .put(LOCALTIME, "localtimestamp")
-<<<<<<< HEAD
-=======
             .put(SYSDATE, "now")
->>>>>>> 8ab81ae3
             // condition functions
             .put(IS_NULL, "isnull")
             .put(IS_NOT_NULL, "isnotnull")
