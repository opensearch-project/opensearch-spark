--- conflicted
+++ resolved
@@ -570,346 +570,4 @@
             }
         }
     }
-<<<<<<< HEAD
-=======
-
-    /**
-     * Expression Analyzer.
-     */
-    public class ExpressionAnalyzer extends AbstractNodeVisitor<Expression, CatalystPlanContext> {
-
-        public Expression analyze(UnresolvedExpression unresolved, CatalystPlanContext context) {
-            return unresolved.accept(this, context);
-        }
-
-        @Override
-        public Expression visitLiteral(Literal node, CatalystPlanContext context) {
-            return context.getNamedParseExpressions().push(new org.apache.spark.sql.catalyst.expressions.Literal(
-                    translate(node.getValue(), node.getType()), translate(node.getType())));
-        }
-
-        /**
-         * generic binary (And, Or, Xor , ...) arithmetic expression resolver
-         *
-         * @param node
-         * @param transformer
-         * @param context
-         * @return
-         */
-        public Expression visitBinaryArithmetic(BinaryExpression node, BiFunction<Expression, Expression, Expression> transformer, CatalystPlanContext context) {
-            node.getLeft().accept(this, context);
-            Optional<Expression> left = context.popNamedParseExpressions();
-            node.getRight().accept(this, context);
-            Optional<Expression> right = context.popNamedParseExpressions();
-            if (left.isPresent() && right.isPresent()) {
-                return transformer.apply(left.get(), right.get());
-            } else if (left.isPresent()) {
-                return context.getNamedParseExpressions().push(left.get());
-            } else if (right.isPresent()) {
-                return context.getNamedParseExpressions().push(right.get());
-            }
-            return null;
-
-        }
-
-        @Override
-        public Expression visitAnd(And node, CatalystPlanContext context) {
-            return visitBinaryArithmetic(node,
-                    (left, right) -> context.getNamedParseExpressions().push(new org.apache.spark.sql.catalyst.expressions.And(left, right)), context);
-        }
-
-        @Override
-        public Expression visitOr(Or node, CatalystPlanContext context) {
-            return visitBinaryArithmetic(node,
-                    (left, right) -> context.getNamedParseExpressions().push(new org.apache.spark.sql.catalyst.expressions.Or(left, right)), context);
-        }
-
-        @Override
-        public Expression visitXor(Xor node, CatalystPlanContext context) {
-            return visitBinaryArithmetic(node,
-                    (left, right) -> context.getNamedParseExpressions().push(new org.apache.spark.sql.catalyst.expressions.BitwiseXor(left, right)), context);
-        }
-
-        @Override
-        public Expression visitNot(Not node, CatalystPlanContext context) {
-            node.getExpression().accept(this, context);
-            Optional<Expression> arg = context.popNamedParseExpressions();
-            return arg.map(expression -> context.getNamedParseExpressions().push(new org.apache.spark.sql.catalyst.expressions.Not(expression))).orElse(null);
-        }
-
-        @Override
-        public Expression visitSpan(Span node, CatalystPlanContext context) {
-            node.getField().accept(this, context);
-            Expression field = (Expression) context.popNamedParseExpressions().get();
-            node.getValue().accept(this, context);
-            Expression value = (Expression) context.popNamedParseExpressions().get();
-            return context.getNamedParseExpressions().push(window(field, value, node.getUnit()));
-        }
-
-        @Override
-        public Expression visitAggregateFunction(AggregateFunction node, CatalystPlanContext context) {
-            node.getField().accept(this, context);
-            Expression arg = (Expression) context.popNamedParseExpressions().get();
-            Expression aggregator = AggregatorTranslator.aggregator(node, arg);
-            return context.getNamedParseExpressions().push(aggregator);
-        }
-
-        @Override
-        public Expression visitCompare(Compare node, CatalystPlanContext context) {
-            analyze(node.getLeft(), context);
-            Optional<Expression> left = context.popNamedParseExpressions();
-            analyze(node.getRight(), context);
-            Optional<Expression> right = context.popNamedParseExpressions();
-            if (left.isPresent() && right.isPresent()) {
-                Predicate comparator = ComparatorTransformer.comparator(node, left.get(), right.get());
-                return context.getNamedParseExpressions().push((org.apache.spark.sql.catalyst.expressions.Expression) comparator);
-            }
-            return null;
-        }
-
-        @Override
-        public Expression visitQualifiedName(QualifiedName node, CatalystPlanContext context) {
-            List<UnresolvedRelation> relation = findRelation(context.traversalContext());
-            if (!relation.isEmpty()) {
-                Optional<QualifiedName> resolveField = resolveField(relation, node, context.getRelations());
-                return resolveField.map(qualifiedName -> context.getNamedParseExpressions().push(UnresolvedAttribute$.MODULE$.apply(seq(qualifiedName.getParts()))))
-                    .orElse(resolveQualifiedNameWithSubqueryAlias(node, context));
-            }
-            return context.getNamedParseExpressions().push(UnresolvedAttribute$.MODULE$.apply(seq(node.getParts())));
-        }
-
-        /**
-         * Resolve the qualified name with subquery alias: <br/>
-         * - subqueryAlias1.joinKey = subqueryAlias2.joinKey <br/>
-         * - tableName1.joinKey = subqueryAlias2.joinKey <br/>
-         * - subqueryAlias1.joinKey = tableName2.joinKey <br/>
-         */
-        private Expression resolveQualifiedNameWithSubqueryAlias(QualifiedName node, CatalystPlanContext context) {
-            if (node.getPrefix().isPresent() &&
-                context.traversalContext().peek() instanceof org.apache.spark.sql.catalyst.plans.logical.SubqueryAlias) {
-                if (context.getSubqueryAlias().stream().map(p -> (org.apache.spark.sql.catalyst.plans.logical.SubqueryAlias) p)
-                    .anyMatch(a -> a.alias().equalsIgnoreCase(node.getPrefix().get().toString()))) {
-                    return context.getNamedParseExpressions().push(UnresolvedAttribute$.MODULE$.apply(seq(node.getParts())));
-                } else if (context.getRelations().stream().map(p -> (UnresolvedRelation) p)
-                    .anyMatch(a -> a.tableName().equalsIgnoreCase(node.getPrefix().get().toString()))) {
-                    return context.getNamedParseExpressions().push(UnresolvedAttribute$.MODULE$.apply(seq(node.getParts())));
-                }
-            }
-            return null;
-        }
-
-        @Override
-        public Expression visitCorrelationMapping(FieldsMapping node, CatalystPlanContext context) {
-            return node.getChild().stream().map(expression ->
-                    visitCompare((Compare) expression, context)
-            ).reduce(org.apache.spark.sql.catalyst.expressions.And::new).orElse(null);
-        }
-
-        @Override
-        public Expression visitAllFields(AllFields node, CatalystPlanContext context) {
-            context.getNamedParseExpressions().push(UnresolvedStar$.MODULE$.apply(Option.<Seq<String>>empty()));
-            return context.getNamedParseExpressions().peek();
-        }
-
-        @Override
-        public Expression visitAlias(Alias node, CatalystPlanContext context) {
-            node.getDelegated().accept(this, context);
-            Expression arg = context.popNamedParseExpressions().get();
-            return context.getNamedParseExpressions().push(
-                    org.apache.spark.sql.catalyst.expressions.Alias$.MODULE$.apply(arg,
-                            node.getAlias() != null ? node.getAlias() : node.getName(),
-                            NamedExpression.newExprId(),
-                            seq(new java.util.ArrayList<String>()),
-                            Option.empty(),
-                            seq(new java.util.ArrayList<String>())));
-        }
-
-        @Override
-        public Expression visitEval(Eval node, CatalystPlanContext context) {
-            throw new IllegalStateException("Not Supported operation : Eval");
-        }
-
-        @Override
-        public Expression visitFunction(Function node, CatalystPlanContext context) {
-            List<Expression> arguments =
-                    node.getFuncArgs().stream()
-                            .map(
-                                    unresolvedExpression -> {
-                                        var ret = analyze(unresolvedExpression, context);
-                                        if (ret == null) {
-                                            throw new UnsupportedOperationException(
-                                                    String.format("Invalid use of expression %s", unresolvedExpression));
-                                        } else {
-                                            return context.popNamedParseExpressions().get();
-                                        }
-                                    })
-                            .collect(Collectors.toList());
-            Expression function = BuiltinFunctionTranslator.builtinFunction(node, arguments);
-            return context.getNamedParseExpressions().push(function);
-        }
-
-        @Override
-        public Expression visitIsEmpty(IsEmpty node, CatalystPlanContext context) {
-            Stack<Expression> namedParseExpressions = new Stack<>();
-            namedParseExpressions.addAll(context.getNamedParseExpressions());
-            Expression expression = visitCase(node.getCaseValue(), context);
-            namedParseExpressions.add(expression);
-            context.setNamedParseExpressions(namedParseExpressions);
-            return expression;
-        }
-
-        @Override
-        public Expression visitFillNull(FillNull fillNull, CatalystPlanContext context) {
-            throw new IllegalStateException("Not Supported operation : FillNull");
-        }
-
-        @Override
-        public Expression visitInterval(Interval node, CatalystPlanContext context) {
-            node.getValue().accept(this, context);
-            Expression value = context.getNamedParseExpressions().pop();
-            Expression[] intervalArgs = createIntervalArgs(node.getUnit(), value);
-            Expression interval = MakeInterval$.MODULE$.apply(
-                intervalArgs[0], intervalArgs[1], intervalArgs[2], intervalArgs[3],
-                intervalArgs[4], intervalArgs[5], intervalArgs[6], true);
-            return context.getNamedParseExpressions().push(interval);
-        }
-
-        @Override
-        public Expression visitDedupe(Dedupe node, CatalystPlanContext context) {
-            throw new IllegalStateException("Not Supported operation : Dedupe");
-        }
-
-        @Override
-        public Expression visitIn(In node, CatalystPlanContext context) {
-            node.getField().accept(this, context);
-            Expression value = context.popNamedParseExpressions().get();
-            List<Expression> list = node.getValueList().stream().map( expression -> {
-                expression.accept(this, context);
-                return context.popNamedParseExpressions().get();
-            }).collect(Collectors.toList());
-            return context.getNamedParseExpressions().push(In$.MODULE$.apply(value, seq(list)));
-        }
-
-        @Override
-        public Expression visitKmeans(Kmeans node, CatalystPlanContext context) {
-            throw new IllegalStateException("Not Supported operation : Kmeans");
-        }
-
-        @Override
-        public Expression visitCase(Case node, CatalystPlanContext context) {
-            Stack<Expression> initialNameExpressions = new Stack<>();
-            initialNameExpressions.addAll(context.getNamedParseExpressions());
-            analyze(node.getElseClause(), context);
-            Expression elseValue = context.getNamedParseExpressions().pop();
-            List<Tuple2<Expression, Expression>> whens = new ArrayList<>();
-            for (When when : node.getWhenClauses()) {
-                if (node.getCaseValue() == null) {
-                    whens.add(
-                            new Tuple2<>(
-                                    analyze(when.getCondition(), context),
-                                    analyze(when.getResult(), context)
-                            )
-                    );
-                } else {
-                    // Merge case value and condition (compare value) into a single equal condition
-                    Compare compare = new Compare(EQUAL.getName().getFunctionName(), node.getCaseValue(), when.getCondition());
-                    whens.add(
-                            new Tuple2<>(
-                                    analyze(compare, context), analyze(when.getResult(), context)
-                            )
-                    );
-                }
-                context.retainAllNamedParseExpressions(e -> e);
-            }
-            context.setNamedParseExpressions(initialNameExpressions);
-            return context.getNamedParseExpressions().push(new CaseWhen(seq(whens), Option.apply(elseValue)));
-        }
-
-        @Override
-        public Expression visitRareTopN(RareTopN node, CatalystPlanContext context) {
-            throw new IllegalStateException("Not Supported operation : RareTopN");
-        }
-
-        @Override
-        public Expression visitWindowFunction(WindowFunction node, CatalystPlanContext context) {
-            throw new IllegalStateException("Not Supported operation : WindowFunction");
-        }
-
-        @Override
-        public Expression visitInSubquery(InSubquery node, CatalystPlanContext outerContext) {
-            CatalystPlanContext innerContext = new CatalystPlanContext();
-            visitExpressionList(node.getChild(), innerContext);
-            Seq<Expression> values = innerContext.retainAllNamedParseExpressions(p -> p);
-            UnresolvedPlan outerPlan = node.getQuery();
-            LogicalPlan subSearch = CatalystQueryPlanVisitor.this.visitSubSearch(outerPlan, innerContext);
-            Expression inSubQuery = InSubquery$.MODULE$.apply(
-                values,
-                ListQuery$.MODULE$.apply(
-                    subSearch,
-                    seq(new java.util.ArrayList<Expression>()),
-                    NamedExpression.newExprId(),
-                    -1,
-                    seq(new java.util.ArrayList<Expression>()),
-                    Option.empty()));
-            return outerContext.getNamedParseExpressions().push(inSubQuery);
-        }
-
-        @Override
-        public Expression visitScalarSubquery(ScalarSubquery node, CatalystPlanContext context) {
-            CatalystPlanContext innerContext = new CatalystPlanContext();
-            UnresolvedPlan outerPlan = node.getQuery();
-            LogicalPlan subSearch = CatalystQueryPlanVisitor.this.visitSubSearch(outerPlan, innerContext);
-            Expression scalarSubQuery = ScalarSubquery$.MODULE$.apply(
-                subSearch,
-                seq(new java.util.ArrayList<Expression>()),
-                NamedExpression.newExprId(),
-                seq(new java.util.ArrayList<Expression>()),
-                Option.empty(),
-                Option.empty());
-            return context.getNamedParseExpressions().push(scalarSubQuery);
-        }
-
-        @Override
-        public Expression visitExistsSubquery(ExistsSubquery node, CatalystPlanContext context) {
-            CatalystPlanContext innerContext = new CatalystPlanContext();
-            UnresolvedPlan outerPlan = node.getQuery();
-            LogicalPlan subSearch = CatalystQueryPlanVisitor.this.visitSubSearch(outerPlan, innerContext);
-            Expression existsSubQuery = Exists$.MODULE$.apply(
-                subSearch,
-                seq(new java.util.ArrayList<Expression>()),
-                NamedExpression.newExprId(),
-                seq(new java.util.ArrayList<Expression>()),
-                Option.empty());
-            return context.getNamedParseExpressions().push(existsSubQuery);
-        }
-
-        @Override
-        public Expression visitBetween(Between node, CatalystPlanContext context) {
-            Expression value = analyze(node.getValue(), context);
-            Expression lower = analyze(node.getLowerBound(), context);
-            Expression upper = analyze(node.getUpperBound(), context);
-            context.retainAllNamedParseExpressions(p -> p);
-            return context.getNamedParseExpressions().push(new org.apache.spark.sql.catalyst.expressions.And(new GreaterThanOrEqual(value, lower), new LessThanOrEqual(value, upper)));
-        }
-
-        @Override
-        public Expression visitCidr(org.opensearch.sql.ast.expression.Cidr node, CatalystPlanContext context) {
-            analyze(node.getIpAddress(), context);
-            Expression ipAddressExpression = context.getNamedParseExpressions().pop();
-            analyze(node.getCidrBlock(), context);
-            Expression cidrBlockExpression = context.getNamedParseExpressions().pop();
-
-            ScalaUDF udf = new ScalaUDF(SerializableUdf.cidrFunction,
-                    DataTypes.BooleanType,
-                    seq(ipAddressExpression,cidrBlockExpression),
-                    seq(),
-                    Option.empty(),
-                    Option.apply("cidr"),
-                    false,
-                    true);
-
-            return context.getNamedParseExpressions().push(udf);
-        }
-    }
->>>>>>> 99aab5ab
 }