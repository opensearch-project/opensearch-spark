/*
 * Copyright OpenSearch Contributors
 * SPDX-License-Identifier: Apache-2.0
 */

package org.opensearch.sql.ppl;

import org.apache.spark.sql.catalyst.TableIdentifier;
import org.apache.spark.sql.catalyst.analysis.UnresolvedAttribute$;
import org.apache.spark.sql.catalyst.analysis.UnresolvedRelation;
import org.apache.spark.sql.catalyst.analysis.UnresolvedStar$;
import org.apache.spark.sql.catalyst.expressions.Ascending$;
import org.apache.spark.sql.catalyst.expressions.CaseWhen;
import org.apache.spark.sql.catalyst.expressions.Descending$;
import org.apache.spark.sql.catalyst.expressions.Expression;
import org.apache.spark.sql.catalyst.expressions.InSubquery$;
import org.apache.spark.sql.catalyst.expressions.ListQuery$;
import org.apache.spark.sql.catalyst.expressions.NamedExpression;
import org.apache.spark.sql.catalyst.expressions.Predicate;
import org.apache.spark.sql.catalyst.expressions.SortDirection;
import org.apache.spark.sql.catalyst.expressions.SortOrder;
import org.apache.spark.sql.catalyst.plans.logical.Aggregate;
import org.apache.spark.sql.catalyst.plans.logical.DataFrameDropColumns$;
import org.apache.spark.sql.catalyst.plans.logical.DescribeRelation$;
import org.apache.spark.sql.catalyst.plans.logical.Limit;
import org.apache.spark.sql.catalyst.plans.logical.LogicalPlan;
import org.apache.spark.sql.catalyst.plans.logical.Project$;
import org.apache.spark.sql.execution.ExplainMode;
import org.apache.spark.sql.execution.command.DescribeTableCommand;
import org.apache.spark.sql.execution.command.ExplainCommand;
import org.apache.spark.sql.types.DataTypes;
import org.apache.spark.sql.util.CaseInsensitiveStringMap;
import org.opensearch.flint.spark.PrintLiteralCommandDescriptionLogicalPlan;
import org.opensearch.sql.ast.AbstractNodeVisitor;
import org.opensearch.sql.ast.expression.AggregateFunction;
import org.opensearch.sql.ast.expression.Alias;
import org.opensearch.sql.ast.expression.AllFields;
import org.opensearch.sql.ast.expression.And;
import org.opensearch.sql.ast.expression.Argument;
import org.opensearch.sql.ast.expression.BinaryExpression;
import org.opensearch.sql.ast.expression.Case;
import org.opensearch.sql.ast.expression.Compare;
import org.opensearch.sql.ast.expression.Field;
import org.opensearch.sql.ast.expression.FieldsMapping;
import org.opensearch.sql.ast.expression.Function;
import org.opensearch.sql.ast.expression.In;
import org.opensearch.sql.ast.expression.InSubquery;
import org.opensearch.sql.ast.expression.Interval;
import org.opensearch.sql.ast.expression.IsEmpty;
import org.opensearch.sql.ast.expression.Let;
import org.opensearch.sql.ast.expression.Literal;
import org.opensearch.sql.ast.expression.Not;
import org.opensearch.sql.ast.expression.Or;
import org.opensearch.sql.ast.expression.ParseMethod;
import org.opensearch.sql.ast.expression.QualifiedName;
import org.opensearch.sql.ast.expression.Span;
import org.opensearch.sql.ast.expression.UnresolvedExpression;
import org.opensearch.sql.ast.expression.When;
import org.opensearch.sql.ast.expression.WindowFunction;
import org.opensearch.sql.ast.expression.Xor;
import org.opensearch.sql.ast.statement.Explain;
import org.opensearch.sql.ast.statement.Query;
import org.opensearch.sql.ast.statement.Statement;
import org.opensearch.sql.ast.tree.Aggregation;
import org.opensearch.sql.ast.tree.Correlation;
import org.opensearch.sql.ast.tree.Dedupe;
import org.opensearch.sql.ast.tree.DescribeCommand;
import org.opensearch.sql.ast.tree.DescribeRelation;
import org.opensearch.sql.ast.tree.Eval;
import org.opensearch.sql.ast.tree.Filter;
import org.opensearch.sql.ast.tree.Head;
import org.opensearch.sql.ast.tree.Join;
import org.opensearch.sql.ast.tree.Kmeans;
import org.opensearch.sql.ast.tree.Lookup;
import org.opensearch.sql.ast.tree.Parse;
import org.opensearch.sql.ast.tree.Project;
import org.opensearch.sql.ast.tree.RareAggregation;
import org.opensearch.sql.ast.tree.RareTopN;
import org.opensearch.sql.ast.tree.Relation;
import org.opensearch.sql.ast.tree.Sort;
import org.opensearch.sql.ast.tree.SubqueryAlias;
import org.opensearch.sql.ast.tree.TopAggregation;
import org.opensearch.sql.ast.tree.UnresolvedPlan;
import org.opensearch.sql.common.antlr.SyntaxCheckException;
import org.opensearch.sql.ppl.utils.AggregatorTranslator;
import org.opensearch.sql.ppl.utils.BuiltinFunctionTranslator;
import org.opensearch.sql.ppl.utils.ComparatorTransformer;
import org.opensearch.sql.ppl.utils.ParseStrategy;
import org.opensearch.sql.ppl.utils.SortUtils;
import scala.Option;
import scala.Option$;
import scala.Tuple2;
import scala.collection.Seq;

import java.util.*;
import java.util.function.BiFunction;
import java.util.stream.Collectors;

import static java.util.Collections.emptyList;
import static java.util.List.of;
import static org.opensearch.sql.expression.function.BuiltinFunctionName.EQUAL;
import static org.opensearch.sql.ppl.CatalystPlanContext.findRelation;
import static org.opensearch.sql.ppl.utils.DataTypeTransformer.seq;
import static org.opensearch.sql.ppl.utils.DataTypeTransformer.translate;
import static org.opensearch.sql.ppl.utils.DedupeTransformer.retainMultipleDuplicateEvents;
import static org.opensearch.sql.ppl.utils.DedupeTransformer.retainMultipleDuplicateEventsAndKeepEmpty;
import static org.opensearch.sql.ppl.utils.DedupeTransformer.retainOneDuplicateEvent;
import static org.opensearch.sql.ppl.utils.DedupeTransformer.retainOneDuplicateEventAndKeepEmpty;
import static org.opensearch.sql.ppl.utils.JoinSpecTransformer.join;
import static org.opensearch.sql.ppl.utils.LookupTransformer.buildFieldWithLookupSubqueryAlias;
import static org.opensearch.sql.ppl.utils.LookupTransformer.buildLookupMappingCondition;
import static org.opensearch.sql.ppl.utils.LookupTransformer.buildLookupRelationProjectList;
import static org.opensearch.sql.ppl.utils.LookupTransformer.buildOutputProjectList;
import static org.opensearch.sql.ppl.utils.LookupTransformer.buildProjectListFromFields;
import static org.opensearch.sql.ppl.utils.RelationUtils.resolveField;
import static org.opensearch.sql.ppl.utils.WindowSpecTransformer.window;

/**
 * Utility class to traverse PPL logical plan and translate it into catalyst logical plan
 */
public class CatalystQueryPlanVisitor extends AbstractNodeVisitor<LogicalPlan, CatalystPlanContext> {

    private final ExpressionAnalyzer expressionAnalyzer;

    public CatalystQueryPlanVisitor() {
        this.expressionAnalyzer = new ExpressionAnalyzer();
    }

    public LogicalPlan visit(Statement plan, CatalystPlanContext context) {
        return plan.accept(this, context);
    }

    public LogicalPlan visitSubSearch(UnresolvedPlan plan, CatalystPlanContext context) {
        return plan.accept(this, context);
    }

    /**
     * Handle Query Statement.
     */
    @Override
    public LogicalPlan visitQuery(Query node, CatalystPlanContext context) {
        return node.getPlan().accept(this, context);
    }

    @Override
    public LogicalPlan visitExplain(Explain node, CatalystPlanContext context) {
        node.getStatement().accept(this, context);
        return context.apply(p -> new ExplainCommand(p, ExplainMode.fromString(node.getExplainMode().name())));
    }

    @Override
    public LogicalPlan visitRelation(Relation node, CatalystPlanContext context) {
        if (node instanceof DescribeRelation) {
            TableIdentifier identifier;
            if (node.getTableQualifiedName().getParts().size() == 1) {
                identifier = new TableIdentifier(node.getTableQualifiedName().getParts().get(0));
            } else if (node.getTableQualifiedName().getParts().size() == 2) {
                identifier = new TableIdentifier(
                        node.getTableQualifiedName().getParts().get(1),
                        Option$.MODULE$.apply(node.getTableQualifiedName().getParts().get(0)));
            } else if (node.getTableQualifiedName().getParts().size() == 3) {
                identifier = new TableIdentifier(
                        node.getTableQualifiedName().getParts().get(2),
                        Option$.MODULE$.apply(node.getTableQualifiedName().getParts().get(0)),
                        Option$.MODULE$.apply(node.getTableQualifiedName().getParts().get(1)));
            } else {
                throw new IllegalArgumentException("Invalid table name: " + node.getTableQualifiedName()
                        + " Syntax: [ database_name. ] table_name");
            }
            return context.with(
                    new DescribeTableCommand(
                            identifier,
                            scala.collection.immutable.Map$.MODULE$.<String, String>empty(),
                            true,
                            DescribeRelation$.MODULE$.getOutputAttrs()));
        }
        //regular sql algebraic relations
        node.getTableName().forEach(t ->
                // Resolving the qualifiedName which is composed of a datasource.schema.table
                context.withRelation(new UnresolvedRelation(seq(of(t.split("\\."))), CaseInsensitiveStringMap.empty(), false))
        );
        return context.getPlan();
    }

    @Override
    public LogicalPlan visitFilter(Filter node, CatalystPlanContext context) {
        node.getChild().get(0).accept(this, context);
        return context.apply(p -> {
            Expression conditionExpression = visitExpression(node.getCondition(), context);
            Optional<Expression> innerConditionExpression = context.popNamedParseExpressions();
            return innerConditionExpression.map(expression -> new org.apache.spark.sql.catalyst.plans.logical.Filter(innerConditionExpression.get(), p)).orElse(null);
        });
    }

    /**
     * | LOOKUP <lookupIndex> (<lookupMappingField> [AS <sourceMappingField>])...
     *    [(REPLACE | APPEND) (<inputField> [AS <outputField])...]
     */
    @Override
    public LogicalPlan visitLookup(Lookup node, CatalystPlanContext context) {
        node.getChild().get(0).accept(this, context);

        return context.apply( searchSide -> {
            LogicalPlan lookupTable = node.getLookupRelation().accept(this, context);
            Expression lookupCondition = buildLookupMappingCondition(node, expressionAnalyzer, context);
            // If no output field is specified, all fields from lookup table are applied to the output.
            if (node.allFieldsShouldAppliedToOutputList()) {
                context.retainAllNamedParseExpressions(p -> p);
                context.retainAllPlans(p -> p);
                return join(searchSide, lookupTable, Join.JoinType.LEFT, Optional.of(lookupCondition), new Join.JoinHint());
            }

            // If the output fields are specified, build a project list for lookup table.
            // The mapping fields of lookup table should be added in this project list, otherwise join will fail.
            // So the mapping fields of lookup table should be dropped after join.
            List<NamedExpression> lookupTableProjectList = buildLookupRelationProjectList(node, expressionAnalyzer, context);
            LogicalPlan lookupTableWithProject = Project$.MODULE$.apply(seq(lookupTableProjectList), lookupTable);

            LogicalPlan join = join(searchSide, lookupTableWithProject, Join.JoinType.LEFT, Optional.of(lookupCondition), new Join.JoinHint());

            // Add all outputFields by __auto_generated_subquery_name_s.*
            List<NamedExpression> outputFieldsWithNewAdded = new ArrayList<>();
            outputFieldsWithNewAdded.add(UnresolvedStar$.MODULE$.apply(Option.apply(seq(node.getSourceSubqueryAliasName()))));

            // Add new columns based on different strategies:
            // Append:  coalesce($outputField, $"inputField").as(outputFieldName)
            // Replace: $outputField.as(outputFieldName)
            outputFieldsWithNewAdded.addAll(buildOutputProjectList(node, node.getOutputStrategy(), expressionAnalyzer, context));

            org.apache.spark.sql.catalyst.plans.logical.Project outputWithNewAdded = Project$.MODULE$.apply(seq(outputFieldsWithNewAdded), join);

            // Drop the mapping fields of lookup table in result:
            // For example, in command "LOOKUP lookTbl Field1 AS Field2, Field3",
            // the Field1 and Field3 are projection fields and join keys which will be dropped in result.
            List<Field> mappingFieldsOfLookup = node.getLookupMappingMap().entrySet().stream()
                .map(kv -> kv.getKey().getField() == kv.getValue().getField() ? buildFieldWithLookupSubqueryAlias(node, kv.getKey()) : kv.getKey())
                .collect(Collectors.toList());
//            List<Field> mappingFieldsOfLookup = new ArrayList<>(node.getLookupMappingMap().keySet());
            List<Expression> dropListOfLookupMappingFields =
                buildProjectListFromFields(mappingFieldsOfLookup, expressionAnalyzer, context).stream()
                    .map(Expression.class::cast).collect(Collectors.toList());
            // Drop the $sourceOutputField if existing
            List<Expression> dropListOfSourceFields =
                visitExpressionList(new ArrayList<>(node.getFieldListWithSourceSubqueryAlias()), context);
            List<Expression> toDrop = new ArrayList<>(dropListOfLookupMappingFields);
            toDrop.addAll(dropListOfSourceFields);

            LogicalPlan outputWithDropped = DataFrameDropColumns$.MODULE$.apply(seq(toDrop), outputWithNewAdded);

            context.retainAllNamedParseExpressions(p -> p);
            context.retainAllPlans(p -> p);
            return outputWithDropped;
        });
    }

    @Override
    public LogicalPlan visitCorrelation(Correlation node, CatalystPlanContext context) {
        node.getChild().get(0).accept(this, context);
        context.reduce((left, right) -> {
            visitFieldList(node.getFieldsList().stream().map(Field::new).collect(Collectors.toList()), context);
            Seq<Expression> fields = context.retainAllNamedParseExpressions(e -> e);
            if (!Objects.isNull(node.getScope())) {
                // scope - this is a time base expression that timeframes the join to a specific period : (Time-field-name, value, unit)
                expressionAnalyzer.visitSpan(node.getScope(), context);
                context.popNamedParseExpressions().get();
            }
            expressionAnalyzer.visitCorrelationMapping(node.getMappingListContext(), context);
            Seq<Expression> mapping = context.retainAllNamedParseExpressions(e -> e);
            return join(node.getCorrelationType(), fields, mapping, left, right);
        });
        return context.getPlan();
    }

    @Override
    public LogicalPlan visitJoin(Join node, CatalystPlanContext context) {
        node.getChild().get(0).accept(this, context);
        return context.apply(left -> {
            LogicalPlan right = node.getRight().accept(this, context);
            Optional<Expression> joinCondition = node.getJoinCondition().map(c -> visitExpression(c, context));
            context.retainAllNamedParseExpressions(p -> p);
            context.retainAllPlans(p -> p);
            return join(left, right, node.getJoinType(), joinCondition, node.getJoinHint());
        });
    }

    @Override
    public LogicalPlan visitSubqueryAlias(SubqueryAlias node, CatalystPlanContext context) {
        node.getChild().get(0).accept(this, context);
        return context.apply(p -> {
            var alias = org.apache.spark.sql.catalyst.plans.logical.SubqueryAlias$.MODULE$.apply(node.getAlias(), p);
            context.withSubqueryAlias(alias);
            return alias;
        });

    }

    @Override
    public LogicalPlan visitAggregation(Aggregation node, CatalystPlanContext context) {
        node.getChild().get(0).accept(this, context);
        List<Expression> aggsExpList = visitExpressionList(node.getAggExprList(), context);
        List<Expression> groupExpList = visitExpressionList(node.getGroupExprList(), context);
        if (!groupExpList.isEmpty()) {
            //add group by fields to context
            context.getGroupingParseExpressions().addAll(groupExpList);
        }

        UnresolvedExpression span = node.getSpan();
        if (!Objects.isNull(span)) {
            span.accept(this, context);
            //add span's group alias field (most recent added expression)
            context.getGroupingParseExpressions().add(context.getNamedParseExpressions().peek());
        }
        // build the aggregation logical step
        LogicalPlan logicalPlan = extractedAggregation(context);

        // set sort direction according to command type (`rare` is Asc, `top` is Desc, default to Asc)
        List<SortDirection> sortDirections = new ArrayList<>();
        sortDirections.add(node instanceof RareAggregation ? Ascending$.MODULE$ : Descending$.MODULE$);

        if (!node.getSortExprList().isEmpty()) {
            visitExpressionList(node.getSortExprList(), context);
            Seq<SortOrder> sortElements = context.retainAllNamedParseExpressions(exp ->
                    new SortOrder(exp,
                            sortDirections.get(0),
                            sortDirections.get(0).defaultNullOrdering(),
                            seq(new ArrayList<Expression>())));
            context.apply(p -> new org.apache.spark.sql.catalyst.plans.logical.Sort(sortElements, true, logicalPlan));
        }
        //visit TopAggregation results limit 
        if ((node instanceof TopAggregation) && ((TopAggregation) node).getResults().isPresent()) {
            context.apply(p -> (LogicalPlan) Limit.apply(new org.apache.spark.sql.catalyst.expressions.Literal(
                    ((TopAggregation) node).getResults().get().getValue(), org.apache.spark.sql.types.DataTypes.IntegerType), p));
        }
        return logicalPlan;
    }

    private static LogicalPlan extractedAggregation(CatalystPlanContext context) {
        Seq<Expression> groupingExpression = context.retainAllGroupingNamedParseExpressions(p -> p);
        Seq<NamedExpression> aggregateExpressions = context.retainAllNamedParseExpressions(p -> (NamedExpression) p);
        return context.apply(p -> new Aggregate(groupingExpression, aggregateExpressions, p));
    }

    @Override
    public LogicalPlan visitAlias(Alias node, CatalystPlanContext context) {
        expressionAnalyzer.visitAlias(node, context);
        return context.getPlan();
    }

    @Override
    public LogicalPlan visitProject(Project node, CatalystPlanContext context) {
<<<<<<< HEAD
        if(node instanceof DescribeCommand) {
            return context.with(new PrintLiteralCommandDescriptionLogicalPlan(((DescribeCommand) node).getDescription()));
        }
        if (!node.isExcluded()) {
=======
        if (node.isExcluded()) {
            List<UnresolvedExpression> intersect = context.getProjectedFields().stream()
                .filter(node.getProjectList()::contains)
                .collect(Collectors.toList());
            if (!intersect.isEmpty()) {
                // Fields in parent projection, but they have be excluded in child. For example,
                // source=t | fields - A, B | fields A, B, C will throw "[Field A, Field B] can't be resolved"
                throw new SyntaxCheckException(intersect + " can't be resolved");
            }
        } else {
>>>>>>> 30483680
            context.withProjectedFields(node.getProjectList());
        }
        LogicalPlan child = node.getChild().get(0).accept(this, context);
        visitExpressionList(node.getProjectList(), context);

        // Create a projection list from the existing expressions
        Seq<?> projectList = seq(context.getNamedParseExpressions());
        if (!projectList.isEmpty()) {
            if (node.isExcluded()) {
                Seq<Expression> dropList = context.retainAllNamedParseExpressions(p -> p);
                // build the DataFrameDropColumns plan with drop list
                child = context.apply(p -> new org.apache.spark.sql.catalyst.plans.logical.DataFrameDropColumns(dropList, p));
            } else {
                Seq<NamedExpression> projectExpressions = context.retainAllNamedParseExpressions(p -> (NamedExpression) p);
                // build the plan with the projection step
                child = context.apply(p -> new org.apache.spark.sql.catalyst.plans.logical.Project(projectExpressions, p));
            }
        }
        return child;
    }

    @Override
    public LogicalPlan visitSort(Sort node, CatalystPlanContext context) {
        node.getChild().get(0).accept(this, context);
        visitFieldList(node.getSortList(), context);
        Seq<SortOrder> sortElements = context.retainAllNamedParseExpressions(exp -> SortUtils.getSortDirection(node, (NamedExpression) exp));
        return context.apply(p -> (LogicalPlan) new org.apache.spark.sql.catalyst.plans.logical.Sort(sortElements, true, p));
    }

    @Override
    public LogicalPlan visitHead(Head node, CatalystPlanContext context) {
        node.getChild().get(0).accept(this, context);
        return context.apply(p -> (LogicalPlan) Limit.apply(new org.apache.spark.sql.catalyst.expressions.Literal(
                node.getSize(), DataTypes.IntegerType), p));
    }

    private void visitFieldList(List<Field> fieldList, CatalystPlanContext context) {
        fieldList.forEach(field -> visitExpression(field, context));
    }

    private List<Expression> visitExpressionList(List<UnresolvedExpression> expressionList, CatalystPlanContext context) {
        return expressionList.isEmpty()
                ? emptyList()
                : expressionList.stream().map(field -> visitExpression(field, context))
                .collect(Collectors.toList());
    }

    private Expression visitExpression(UnresolvedExpression expression, CatalystPlanContext context) {
        return expressionAnalyzer.analyze(expression, context);
    }

    @Override
    public LogicalPlan visitParse(Parse node, CatalystPlanContext context) {
        LogicalPlan child = node.getChild().get(0).accept(this, context);
        Expression sourceField = visitExpression(node.getSourceField(), context);
        ParseMethod parseMethod = node.getParseMethod();
        java.util.Map<String, Literal> arguments = node.getArguments();
        String pattern = (String) node.getPattern().getValue();
        return ParseStrategy.visitParseCommand(node, sourceField, parseMethod, arguments, pattern, context);
    }

    @Override
    public LogicalPlan visitEval(Eval node, CatalystPlanContext context) {
        LogicalPlan child = node.getChild().get(0).accept(this, context);
        List<UnresolvedExpression> aliases = new ArrayList<>();
        List<Let> letExpressions = node.getExpressionList();
        for (Let let : letExpressions) {
            Alias alias = new Alias(let.getVar().getField().toString(), let.getExpression());
            aliases.add(alias);
        }
        if (context.getNamedParseExpressions().isEmpty()) {
            // Create an UnresolvedStar for all-fields projection
            context.getNamedParseExpressions().push(UnresolvedStar$.MODULE$.apply(Option.<Seq<String>>empty()));
        }
        List<Expression> expressionList = visitExpressionList(aliases, context);
        Seq<NamedExpression> projectExpressions = context.retainAllNamedParseExpressions(p -> (NamedExpression) p);
        // build the plan with the projection step
        child = context.apply(p -> new org.apache.spark.sql.catalyst.plans.logical.Project(projectExpressions, p));
        return child;
    }

    @Override
    public LogicalPlan visitKmeans(Kmeans node, CatalystPlanContext context) {
        throw new IllegalStateException("Not Supported operation : Kmeans");
    }

    @Override
    public LogicalPlan visitIn(In node, CatalystPlanContext context) {
        throw new IllegalStateException("Not Supported operation : In");
    }

    @Override
    public LogicalPlan visitRareTopN(RareTopN node, CatalystPlanContext context) {
        throw new IllegalStateException("Not Supported operation : RareTopN");
    }

    @Override
    public LogicalPlan visitWindowFunction(WindowFunction node, CatalystPlanContext context) {
        throw new IllegalStateException("Not Supported operation : WindowFunction");
    }

    @Override
    public LogicalPlan visitDedupe(Dedupe node, CatalystPlanContext context) {
        node.getChild().get(0).accept(this, context);
        List<Argument> options = node.getOptions();
        Integer allowedDuplication = (Integer) options.get(0).getValue().getValue();
        Boolean keepEmpty = (Boolean) options.get(1).getValue().getValue();
        Boolean consecutive = (Boolean) options.get(2).getValue().getValue();
        if (allowedDuplication <= 0) {
            throw new IllegalArgumentException("Number of duplicate events must be greater than 0");
        }
        if (consecutive) {
            // Spark is not able to remove only consecutive events
            throw new UnsupportedOperationException("Consecutive deduplication is not supported");
        }
        visitFieldList(node.getFields(), context);
        // Columns to deduplicate
        Seq<org.apache.spark.sql.catalyst.expressions.Attribute> dedupeFields
                = context.retainAllNamedParseExpressions(e -> (org.apache.spark.sql.catalyst.expressions.Attribute) e);
        // Although we can also use the Window operator to translate this as allowedDuplication > 1 did,
        // adding Aggregate operator could achieve better performance.
        if (allowedDuplication == 1) {
            if (keepEmpty) {
                return retainOneDuplicateEventAndKeepEmpty(node, dedupeFields, expressionAnalyzer, context);
            } else {
                return retainOneDuplicateEvent(node, dedupeFields, expressionAnalyzer, context);
            }
        } else {
            if (keepEmpty) {
                return retainMultipleDuplicateEventsAndKeepEmpty(node, allowedDuplication, expressionAnalyzer, context);
            } else {
                return retainMultipleDuplicateEvents(node, allowedDuplication, expressionAnalyzer, context);
            }
        }
    }

    /**
     * Expression Analyzer.
     */
    public class ExpressionAnalyzer extends AbstractNodeVisitor<Expression, CatalystPlanContext> {

        public Expression analyze(UnresolvedExpression unresolved, CatalystPlanContext context) {
            return unresolved.accept(this, context);
        }

        @Override
        public Expression visitLiteral(Literal node, CatalystPlanContext context) {
            return context.getNamedParseExpressions().push(new org.apache.spark.sql.catalyst.expressions.Literal(
                    translate(node.getValue(), node.getType()), translate(node.getType())));
        }

        /**
         * generic binary (And, Or, Xor , ...) arithmetic expression resolver
         *
         * @param node
         * @param transformer
         * @param context
         * @return
         */
        public Expression visitBinaryArithmetic(BinaryExpression node, BiFunction<Expression, Expression, Expression> transformer, CatalystPlanContext context) {
            node.getLeft().accept(this, context);
            Optional<Expression> left = context.popNamedParseExpressions();
            node.getRight().accept(this, context);
            Optional<Expression> right = context.popNamedParseExpressions();
            if (left.isPresent() && right.isPresent()) {
                return transformer.apply(left.get(), right.get());
            } else if (left.isPresent()) {
                return context.getNamedParseExpressions().push(left.get());
            } else if (right.isPresent()) {
                return context.getNamedParseExpressions().push(right.get());
            }
            return null;

        }

        @Override
        public Expression visitAnd(And node, CatalystPlanContext context) {
            return visitBinaryArithmetic(node,
                    (left, right) -> context.getNamedParseExpressions().push(new org.apache.spark.sql.catalyst.expressions.And(left, right)), context);
        }

        @Override
        public Expression visitOr(Or node, CatalystPlanContext context) {
            return visitBinaryArithmetic(node,
                    (left, right) -> context.getNamedParseExpressions().push(new org.apache.spark.sql.catalyst.expressions.Or(left, right)), context);
        }

        @Override
        public Expression visitXor(Xor node, CatalystPlanContext context) {
            return visitBinaryArithmetic(node,
                    (left, right) -> context.getNamedParseExpressions().push(new org.apache.spark.sql.catalyst.expressions.BitwiseXor(left, right)), context);
        }

        @Override
        public Expression visitNot(Not node, CatalystPlanContext context) {
            node.getExpression().accept(this, context);
            Optional<Expression> arg = context.popNamedParseExpressions();
            return arg.map(expression -> context.getNamedParseExpressions().push(new org.apache.spark.sql.catalyst.expressions.Not(expression))).orElse(null);
        }

        @Override
        public Expression visitSpan(Span node, CatalystPlanContext context) {
            node.getField().accept(this, context);
            Expression field = (Expression) context.popNamedParseExpressions().get();
            node.getValue().accept(this, context);
            Expression value = (Expression) context.popNamedParseExpressions().get();
            return context.getNamedParseExpressions().push(window(field, value, node.getUnit()));
        }

        @Override
        public Expression visitAggregateFunction(AggregateFunction node, CatalystPlanContext context) {
            node.getField().accept(this, context);
            Expression arg = (Expression) context.popNamedParseExpressions().get();
            Expression aggregator = AggregatorTranslator.aggregator(node, arg);
            return context.getNamedParseExpressions().push(aggregator);
        }

        @Override
        public Expression visitCompare(Compare node, CatalystPlanContext context) {
            analyze(node.getLeft(), context);
            Optional<Expression> left = context.popNamedParseExpressions();
            analyze(node.getRight(), context);
            Optional<Expression> right = context.popNamedParseExpressions();
            if (left.isPresent() && right.isPresent()) {
                Predicate comparator = ComparatorTransformer.comparator(node, left.get(), right.get());
                return context.getNamedParseExpressions().push((org.apache.spark.sql.catalyst.expressions.Expression) comparator);
            }
            return null;
        }

        @Override
        public Expression visitQualifiedName(QualifiedName node, CatalystPlanContext context) {
            List<UnresolvedRelation> relation = findRelation(context.traversalContext());
            if (!relation.isEmpty()) {
                Optional<QualifiedName> resolveField = resolveField(relation, node, context.getRelations());
                return resolveField.map(qualifiedName -> context.getNamedParseExpressions().push(UnresolvedAttribute$.MODULE$.apply(seq(qualifiedName.getParts()))))
                    .orElse(resolveQualifiedNameWithSubqueryAlias(node, context));
            }
            return context.getNamedParseExpressions().push(UnresolvedAttribute$.MODULE$.apply(seq(node.getParts())));
        }

        /**
         * Resolve the qualified name with subquery alias: <br/>
         * - subqueryAlias1.joinKey = subqueryAlias2.joinKey <br/>
         * - tableName1.joinKey = subqueryAlias2.joinKey <br/>
         * - subqueryAlias1.joinKey = tableName2.joinKey <br/>
         */
        private Expression resolveQualifiedNameWithSubqueryAlias(QualifiedName node, CatalystPlanContext context) {
            if (node.getPrefix().isPresent() &&
                context.traversalContext().peek() instanceof org.apache.spark.sql.catalyst.plans.logical.SubqueryAlias) {
                if (context.getSubqueryAlias().stream().map(p -> (org.apache.spark.sql.catalyst.plans.logical.SubqueryAlias) p)
                    .anyMatch(a -> a.alias().equalsIgnoreCase(node.getPrefix().get().toString()))) {
                    return context.getNamedParseExpressions().push(UnresolvedAttribute$.MODULE$.apply(seq(node.getParts())));
                } else if (context.getRelations().stream().map(p -> (UnresolvedRelation) p)
                    .anyMatch(a -> a.tableName().equalsIgnoreCase(node.getPrefix().get().toString()))) {
                    return context.getNamedParseExpressions().push(UnresolvedAttribute$.MODULE$.apply(seq(node.getParts())));
                }
            }
            return null;
        }

        @Override
        public Expression visitCorrelationMapping(FieldsMapping node, CatalystPlanContext context) {
            return node.getChild().stream().map(expression ->
                    visitCompare((Compare) expression, context)
            ).reduce(org.apache.spark.sql.catalyst.expressions.And::new).orElse(null);
        }

        @Override
        public Expression visitAllFields(AllFields node, CatalystPlanContext context) {
            // Case of aggregation step - no start projection can be added
            if (context.getNamedParseExpressions().isEmpty()) {
                // Create an UnresolvedStar for all-fields projection
                context.getNamedParseExpressions().push(UnresolvedStar$.MODULE$.apply(Option.<Seq<String>>empty()));
            }
            return context.getNamedParseExpressions().peek();
        }

        @Override
        public Expression visitAlias(Alias node, CatalystPlanContext context) {
            node.getDelegated().accept(this, context);
            Expression arg = context.popNamedParseExpressions().get();
            return context.getNamedParseExpressions().push(
                    org.apache.spark.sql.catalyst.expressions.Alias$.MODULE$.apply(arg,
                            node.getAlias() != null ? node.getAlias() : node.getName(),
                            NamedExpression.newExprId(),
                            seq(new java.util.ArrayList<String>()),
                            Option.empty(),
                            seq(new java.util.ArrayList<String>())));
        }

        @Override
        public Expression visitEval(Eval node, CatalystPlanContext context) {
            throw new IllegalStateException("Not Supported operation : Eval");
        }

        @Override
        public Expression visitFunction(Function node, CatalystPlanContext context) {
            List<Expression> arguments =
                    node.getFuncArgs().stream()
                            .map(
                                    unresolvedExpression -> {
                                        var ret = analyze(unresolvedExpression, context);
                                        if (ret == null) {
                                            throw new UnsupportedOperationException(
                                                    String.format("Invalid use of expression %s", unresolvedExpression));
                                        } else {
                                            return context.popNamedParseExpressions().get();
                                        }
                                    })
                            .collect(Collectors.toList());
            Expression function = BuiltinFunctionTranslator.builtinFunction(node, arguments);
            return context.getNamedParseExpressions().push(function);
        }

        @Override
        public Expression visitIsEmpty(IsEmpty node, CatalystPlanContext context) {
            Stack<Expression> namedParseExpressions = new Stack<>();
            namedParseExpressions.addAll(context.getNamedParseExpressions());
            Expression expression = visitCase(node.getCaseValue(), context);
            namedParseExpressions.add(expression);
            context.setNamedParseExpressions(namedParseExpressions);
            return expression;
        }



        @Override
        public Expression visitInterval(Interval node, CatalystPlanContext context) {
            throw new IllegalStateException("Not Supported operation : Interval");
        }

        @Override
        public Expression visitDedupe(Dedupe node, CatalystPlanContext context) {
            throw new IllegalStateException("Not Supported operation : Dedupe");
        }

        @Override
        public Expression visitIn(In node, CatalystPlanContext context) {
            throw new IllegalStateException("Not Supported operation : In");
        }

        @Override
        public Expression visitKmeans(Kmeans node, CatalystPlanContext context) {
            throw new IllegalStateException("Not Supported operation : Kmeans");
        }

        @Override
        public Expression visitCase(Case node, CatalystPlanContext context) {
            Stack<Expression> initialNameExpressions = new Stack<>();
            initialNameExpressions.addAll(context.getNamedParseExpressions());
            analyze(node.getElseClause(), context);
            Expression elseValue = context.getNamedParseExpressions().pop();
            List<Tuple2<Expression, Expression>> whens = new ArrayList<>();
            for (When when : node.getWhenClauses()) {
                if (node.getCaseValue() == null) {
                    whens.add(
                            new Tuple2<>(
                                    analyze(when.getCondition(), context),
                                    analyze(when.getResult(), context)
                            )
                    );
                } else {
                    // Merge case value and condition (compare value) into a single equal condition
                    Compare compare = new Compare(EQUAL.getName().getFunctionName(), node.getCaseValue(), when.getCondition());
                    whens.add(
                            new Tuple2<>(
                                    analyze(compare, context), analyze(when.getResult(), context)
                            )
                    );
                }
                context.retainAllNamedParseExpressions(e -> e);
            }
            context.setNamedParseExpressions(initialNameExpressions);
            return context.getNamedParseExpressions().push(new CaseWhen(seq(whens), Option.apply(elseValue)));
        }

        @Override
        public Expression visitRareTopN(RareTopN node, CatalystPlanContext context) {
            throw new IllegalStateException("Not Supported operation : RareTopN");
        }

        @Override
        public Expression visitWindowFunction(WindowFunction node, CatalystPlanContext context) {
            throw new IllegalStateException("Not Supported operation : WindowFunction");
        }

        @Override
        public Expression visitInSubquery(InSubquery node, CatalystPlanContext outerContext) {
            CatalystPlanContext innerContext = new CatalystPlanContext();
            visitExpressionList(node.getChild(), innerContext);
            Seq<Expression> values = innerContext.retainAllNamedParseExpressions(p -> p);
            UnresolvedPlan outerPlan = node.getQuery();
            LogicalPlan subSearch = CatalystQueryPlanVisitor.this.visitSubSearch(outerPlan, innerContext);
            Expression inSubQuery = InSubquery$.MODULE$.apply(
                values,
                ListQuery$.MODULE$.apply(
                    subSearch,
                    seq(new java.util.ArrayList<Expression>()),
                    NamedExpression.newExprId(),
                    -1,
                    seq(new java.util.ArrayList<Expression>()),
                    Option.empty()));
            return outerContext.getNamedParseExpressions().push(inSubQuery);
        }
    }
}<|MERGE_RESOLUTION|>--- conflicted
+++ resolved
@@ -348,23 +348,19 @@
 
     @Override
     public LogicalPlan visitProject(Project node, CatalystPlanContext context) {
-<<<<<<< HEAD
         if(node instanceof DescribeCommand) {
             return context.with(new PrintLiteralCommandDescriptionLogicalPlan(((DescribeCommand) node).getDescription()));
         }
-        if (!node.isExcluded()) {
-=======
         if (node.isExcluded()) {
             List<UnresolvedExpression> intersect = context.getProjectedFields().stream()
-                .filter(node.getProjectList()::contains)
-                .collect(Collectors.toList());
+                    .filter(node.getProjectList()::contains)
+                    .collect(Collectors.toList());
             if (!intersect.isEmpty()) {
                 // Fields in parent projection, but they have be excluded in child. For example,
                 // source=t | fields - A, B | fields A, B, C will throw "[Field A, Field B] can't be resolved"
                 throw new SyntaxCheckException(intersect + " can't be resolved");
             }
         } else {
->>>>>>> 30483680
             context.withProjectedFields(node.getProjectList());
         }
         LogicalPlan child = node.getChild().get(0).accept(this, context);
