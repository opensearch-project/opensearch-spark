/*
 * Copyright OpenSearch Contributors
 * SPDX-License-Identifier: Apache-2.0
 */

package org.opensearch.sql.ppl.parser;

import com.google.common.collect.ImmutableList;
import com.google.common.collect.ImmutableMap;
import org.antlr.v4.runtime.ParserRuleContext;
import org.antlr.v4.runtime.Token;
import org.antlr.v4.runtime.tree.ParseTree;
import org.opensearch.flint.spark.ppl.OpenSearchPPLParser;
import org.opensearch.flint.spark.ppl.OpenSearchPPLParser.FillNullWithFieldVariousValuesContext;
import org.opensearch.flint.spark.ppl.OpenSearchPPLParser.FillNullWithTheSameValueContext;
import org.opensearch.flint.spark.ppl.OpenSearchPPLParserBaseVisitor;
import org.opensearch.sql.ast.expression.AggregateFunction;
import org.opensearch.sql.ast.expression.Alias;
import org.opensearch.sql.ast.expression.And;
import org.opensearch.sql.ast.expression.Argument;
import org.opensearch.sql.ast.expression.DataType;
import org.opensearch.sql.ast.expression.EqualTo;
import org.opensearch.sql.ast.expression.Field;
import org.opensearch.sql.ast.tree.FieldSummary;
import org.opensearch.sql.ast.expression.FieldsMapping;
import org.opensearch.sql.ast.expression.Let;
import org.opensearch.sql.ast.expression.Literal;
import org.opensearch.sql.ast.expression.ParseMethod;
import org.opensearch.sql.ast.expression.QualifiedName;
import org.opensearch.sql.ast.expression.Scope;
import org.opensearch.sql.ast.expression.SpanUnit;
import org.opensearch.sql.ast.expression.UnresolvedArgument;
import org.opensearch.sql.ast.expression.UnresolvedExpression;
import org.opensearch.sql.ast.tree.*;
import org.opensearch.sql.ast.tree.FillNull.NullableFieldFill;
import org.opensearch.sql.common.antlr.SyntaxCheckException;
import org.opensearch.sql.ast.tree.Aggregation;
import org.opensearch.sql.ast.tree.Correlation;
import org.opensearch.sql.ast.tree.Dedupe;
import org.opensearch.sql.ast.tree.DescribeRelation;
import org.opensearch.sql.ast.tree.Eval;
import org.opensearch.sql.ast.tree.Filter;
import org.opensearch.sql.ast.tree.Head;
import org.opensearch.sql.ast.tree.Join;
import org.opensearch.sql.ast.tree.Kmeans;
import org.opensearch.sql.ast.tree.Lookup;
import org.opensearch.sql.ast.tree.Parse;
import org.opensearch.sql.ast.tree.Project;
import org.opensearch.sql.ast.tree.RareAggregation;
import org.opensearch.sql.ast.tree.Relation;
import org.opensearch.sql.ast.tree.Rename;
import org.opensearch.sql.ast.tree.Sort;
import org.opensearch.sql.ast.tree.SubqueryAlias;
import org.opensearch.sql.ast.tree.TableFunction;
import org.opensearch.sql.ast.tree.TopAggregation;
import org.opensearch.sql.ast.tree.UnresolvedPlan;
import org.opensearch.sql.ppl.utils.ArgumentFactory;

import java.util.ArrayList;
import java.util.Collections;
import java.util.LinkedHashMap;
import java.util.List;
import java.util.Objects;
import java.util.Optional;
import java.util.stream.Collectors;
import java.util.stream.IntStream;

import static java.util.Collections.emptyList;
import static java.util.Collections.emptyMap;
import static org.opensearch.sql.ast.tree.FillNull.ContainNullableFieldFill.ofSameValue;
import static org.opensearch.sql.ast.tree.FillNull.ContainNullableFieldFill.ofVariousValue;


/**
 * Class of building the AST. Refines the visit path and build the AST nodes
 */
public class AstBuilder extends OpenSearchPPLParserBaseVisitor<UnresolvedPlan> {

    private AstExpressionBuilder expressionBuilder;

    /**
     * PPL query to get original token text. This is necessary because token.getText() returns text
     * without whitespaces or other characters discarded by lexer.
     */
    private String query;

    public AstBuilder(AstExpressionBuilder expressionBuilder, String query) {
        this.expressionBuilder = expressionBuilder;
        this.query = query;
    }

    @Override
    public UnresolvedPlan visitQueryStatement(OpenSearchPPLParser.QueryStatementContext ctx) {
        UnresolvedPlan pplCommand = visit(ctx.pplCommands());
        return ctx.commands().stream().map(this::visit).reduce(pplCommand, (r, e) -> e.attach(r));
    }

    @Override
    public UnresolvedPlan visitSubSearch(OpenSearchPPLParser.SubSearchContext ctx) {
        UnresolvedPlan searchCommand = visit(ctx.searchCommand());
        return ctx.commands().stream().map(this::visit).reduce(searchCommand, (r, e) -> e.attach(r));
    }

    /**
     * Search command.
     */
    @Override
    public UnresolvedPlan visitSearchFrom(OpenSearchPPLParser.SearchFromContext ctx) {
        return visitFromClause(ctx.fromClause());
    }

    @Override
    public UnresolvedPlan visitSearchFromFilter(OpenSearchPPLParser.SearchFromFilterContext ctx) {
        return new Filter(internalVisitExpression(ctx.logicalExpression()))
                .attach(visit(ctx.fromClause()));
    }

    @Override
    public UnresolvedPlan visitSearchFilterFrom(OpenSearchPPLParser.SearchFilterFromContext ctx) {
        return new Filter(internalVisitExpression(ctx.logicalExpression()))
                .attach(visit(ctx.fromClause()));
    }

    @Override
    public UnresolvedPlan visitDescribeCommand(OpenSearchPPLParser.DescribeCommandContext ctx) {
        final Relation table = (Relation) visitTableSourceClause(ctx.tableSourceClause());
        QualifiedName tableQualifiedName = table.getTableQualifiedName();
        ArrayList<String> parts = new ArrayList<>(tableQualifiedName.getParts());
        return new DescribeRelation(new QualifiedName(parts));
    }

    /**
     * Where command.
     */
    @Override
    public UnresolvedPlan visitWhereCommand(OpenSearchPPLParser.WhereCommandContext ctx) {
        return new Filter(internalVisitExpression(ctx.logicalExpression()));
    }

    @Override
    public UnresolvedPlan visitCorrelateCommand(OpenSearchPPLParser.CorrelateCommandContext ctx) {
        return new Correlation(ctx.correlationType().getText(),
                ctx.fieldList().fieldExpression().stream()
                        .map(OpenSearchPPLParser.FieldExpressionContext::qualifiedName)
                        .map(this::internalVisitExpression)
                        .map(u -> (QualifiedName) u)
                        .collect(Collectors.toList()),
                Objects.isNull(ctx.scopeClause()) ? null : new Scope(expressionBuilder.visit(ctx.scopeClause().fieldExpression()),
                        expressionBuilder.visit(ctx.scopeClause().value),
                        SpanUnit.of(Objects.isNull(ctx.scopeClause().unit) ? "" : ctx.scopeClause().unit.getText())),
                Objects.isNull(ctx.mappingList()) ? new FieldsMapping(emptyList()) : new FieldsMapping(ctx.mappingList()
                        .mappingClause().stream()
                        .map(this::internalVisitExpression)
                        .collect(Collectors.toList())));
    }

<<<<<<< HEAD
    @Override
    public UnresolvedPlan visitJoinCommand(OpenSearchPPLParser.JoinCommandContext ctx) {
        Join.JoinType joinType = getJoinType(ctx.joinType());
        if (ctx.joinCriteria() == null) {
            joinType = Join.JoinType.CROSS;
        }
        Join.JoinHint joinHint = getJoinHint(ctx.joinHintList());
        String leftAlias = ctx.sideAlias().leftAlias.getText();
        String rightAlias = ctx.sideAlias().rightAlias.getText();
        // TODO when sub-search is supported, this part need to change. Now relation is the only supported plan for right side
        UnresolvedPlan right = new SubqueryAlias(rightAlias, new Relation(this.internalVisitExpression(ctx.tableSource()), rightAlias));
        Optional<UnresolvedExpression> joinCondition =
                ctx.joinCriteria() == null ? Optional.empty() : Optional.of(expressionBuilder.visitJoinCriteria(ctx.joinCriteria()));

        return new Join(right, leftAlias, rightAlias, joinType, joinCondition, joinHint);
    }
=======
  @Override
  public UnresolvedPlan visitJoinCommand(OpenSearchPPLParser.JoinCommandContext ctx) {
    Join.JoinType joinType = getJoinType(ctx.joinType());
    if (ctx.joinCriteria() == null) {
      joinType = Join.JoinType.CROSS;
    }
    Join.JoinHint joinHint = getJoinHint(ctx.joinHintList());
    String leftAlias = ctx.sideAlias().leftAlias.getText();
    String rightAlias = ctx.sideAlias().rightAlias.getText();
    if (ctx.tableOrSubqueryClause().alias != null) {
      // left and right aliases are required in join syntax. Setting by 'AS' causes ambiguous
      throw new SyntaxCheckException("'AS' is not allowed in right subquery, use right=<rightAlias> instead");
    }
    UnresolvedPlan rightRelation = visit(ctx.tableOrSubqueryClause());
    UnresolvedPlan right = new SubqueryAlias(rightAlias, rightRelation);
    Optional<UnresolvedExpression> joinCondition =
        ctx.joinCriteria() == null ? Optional.empty() : Optional.of(expressionBuilder.visitJoinCriteria(ctx.joinCriteria()));

    return new Join(right, leftAlias, rightAlias, joinType, joinCondition, joinHint);
  }
>>>>>>> 9d3909ba

    private Join.JoinHint getJoinHint(OpenSearchPPLParser.JoinHintListContext ctx) {
        Join.JoinHint joinHint;
        if (ctx == null) {
            joinHint = new Join.JoinHint();
        } else {
            joinHint = new Join.JoinHint(
                    ctx.hintPair().stream()
                            .map(pCtx -> expressionBuilder.visit(pCtx))
                            .filter(e -> e instanceof EqualTo)
                            .map(e -> (EqualTo) e)
                            .collect(Collectors.toMap(
                                    k -> k.getLeft().toString(), // always literal
                                    v -> v.getRight().toString(), // always literal
                                    (v1, v2) -> v2,
                                    LinkedHashMap::new)));
        }
        return joinHint;
    }

    private Join.JoinType getJoinType(OpenSearchPPLParser.JoinTypeContext ctx) {
        Join.JoinType joinType;
        if (ctx == null) {
            joinType = Join.JoinType.INNER;
        } else if (ctx.INNER() != null) {
            joinType = Join.JoinType.INNER;
        } else if (ctx.SEMI() != null) {
            joinType = Join.JoinType.SEMI;
        } else if (ctx.ANTI() != null) {
            joinType = Join.JoinType.ANTI;
        } else if (ctx.LEFT() != null) {
            joinType = Join.JoinType.LEFT;
        } else if (ctx.RIGHT() != null) {
            joinType = Join.JoinType.RIGHT;
        } else if (ctx.CROSS() != null) {
            joinType = Join.JoinType.CROSS;
        } else if (ctx.FULL() != null) {
            joinType = Join.JoinType.FULL;
        } else {
            joinType = Join.JoinType.INNER;
        }
        return joinType;
    }

    /**
     * Fields command.
     */
    @Override
    public UnresolvedPlan visitFieldsCommand(OpenSearchPPLParser.FieldsCommandContext ctx) {
        return new Project(
                ctx.fieldList().fieldExpression().stream()
                        .map(this::internalVisitExpression)
                        .collect(Collectors.toList()),
                ArgumentFactory.getArgumentList(ctx));
    }

    /**
     * Rename command.
     */
    @Override
    public UnresolvedPlan visitRenameCommand(OpenSearchPPLParser.RenameCommandContext ctx) {
        return new Rename(
                ctx.renameClasue().stream()
                        .map(
                                ct ->
                                        new Alias(
                                                ct.renamedField.getText(),
                                                internalVisitExpression(ct.orignalField)))
                        .collect(Collectors.toList()));
    }

    /**
     * Stats command.
     */
    @Override
    public UnresolvedPlan visitStatsCommand(OpenSearchPPLParser.StatsCommandContext ctx) {
        ImmutableList.Builder<UnresolvedExpression> aggListBuilder = new ImmutableList.Builder<>();
        for (OpenSearchPPLParser.StatsAggTermContext aggCtx : ctx.statsAggTerm()) {
            UnresolvedExpression aggExpression = internalVisitExpression(aggCtx.statsFunction());
            String name =
                    aggCtx.alias == null
                            ? getTextInQuery(aggCtx)
                            : aggCtx.alias.getText();
            Alias alias = new Alias(name, aggExpression);
            aggListBuilder.add(alias);
        }

        List<UnresolvedExpression> groupList =
                Optional.ofNullable(ctx.statsByClause())
                        .map(OpenSearchPPLParser.StatsByClauseContext::fieldList)
                        .map(
                                expr ->
                                        expr.fieldExpression().stream()
                                                .map(
                                                        groupCtx ->
                                                                (UnresolvedExpression)
                                                                        new Alias(
                                                                                getTextInQuery(groupCtx),
                                                                                internalVisitExpression(groupCtx)))
                                                .collect(Collectors.toList()))
                        .orElse(emptyList());

        UnresolvedExpression span =
                Optional.ofNullable(ctx.statsByClause())
                        .map(OpenSearchPPLParser.StatsByClauseContext::bySpanClause)
                        .map(this::internalVisitExpression)
                        .orElse(null);

        Aggregation aggregation =
                new Aggregation(
                        aggListBuilder.build(),
                        emptyList(),
                        groupList,
                        span,
                        ArgumentFactory.getArgumentList(ctx));
        return aggregation;
    }

    /**
     * Dedup command.
     */
    @Override
    public UnresolvedPlan visitDedupCommand(OpenSearchPPLParser.DedupCommandContext ctx) {
        return new Dedupe(ArgumentFactory.getArgumentList(ctx), getFieldList(ctx.fieldList()));
    }

    /**
     * Head command visitor.
     */
    @Override
    public UnresolvedPlan visitHeadCommand(OpenSearchPPLParser.HeadCommandContext ctx) {
        Integer size = ctx.number != null ? Integer.parseInt(ctx.number.getText()) : 10;
        Integer from = ctx.from != null ? Integer.parseInt(ctx.from.getText()) : 0;
        return new Head(size, from);
    }

    /**
     * Sort command.
     */
    @Override
    public UnresolvedPlan visitSortCommand(OpenSearchPPLParser.SortCommandContext ctx) {
        return new Sort(
                ctx.sortbyClause().sortField().stream()
                        .map(sort -> (Field) internalVisitExpression(sort))
                        .collect(Collectors.toList()));
    }

    /**
     * Eval command.
     */
    @Override
    public UnresolvedPlan visitEvalCommand(OpenSearchPPLParser.EvalCommandContext ctx) {
        return new Eval(
                ctx.evalClause().stream()
                        .map(ct -> (Let) internalVisitExpression(ct))
                        .collect(Collectors.toList()));
    }

    private List<UnresolvedExpression> getGroupByList(OpenSearchPPLParser.ByClauseContext ctx) {
        return ctx.fieldList().fieldExpression().stream()
                .map(this::internalVisitExpression)
                .collect(Collectors.toList());
    }

    private List<Field> getFieldList(OpenSearchPPLParser.FieldListContext ctx) {
        return ctx.fieldExpression().stream()
                .map(field -> (Field) internalVisitExpression(field))
                .collect(Collectors.toList());
    }

    @Override
    public UnresolvedPlan visitGrokCommand(OpenSearchPPLParser.GrokCommandContext ctx) {
        UnresolvedExpression sourceField = internalVisitExpression(ctx.source_field);
        Literal pattern = (Literal) internalVisitExpression(ctx.pattern);

        return new Parse(ParseMethod.GROK, sourceField, pattern, ImmutableMap.of());
    }

    @Override
    public UnresolvedPlan visitParseCommand(OpenSearchPPLParser.ParseCommandContext ctx) {
        UnresolvedExpression sourceField = internalVisitExpression(ctx.source_field);
        Literal pattern = (Literal) internalVisitExpression(ctx.pattern);

        return new Parse(ParseMethod.REGEX, sourceField, pattern, ImmutableMap.of());
    }

    @Override
    public UnresolvedPlan visitPatternsCommand(OpenSearchPPLParser.PatternsCommandContext ctx) {
        UnresolvedExpression sourceField = internalVisitExpression(ctx.source_field);
        ImmutableMap.Builder<String, Literal> builder = ImmutableMap.builder();
        ctx.patternsParameter()
                .forEach(
                        x -> {
                            builder.put(
                                    x.children.get(0).toString(),
                                    (Literal) internalVisitExpression(x.children.get(2)));
                        });
        java.util.Map<String, Literal> arguments = builder.build();
        Literal pattern = arguments.getOrDefault("pattern", new Literal("", DataType.STRING));

        return new Parse(ParseMethod.PATTERNS, sourceField, pattern, arguments);
    }

    /**
     * Lookup command
     */
    @Override
    public UnresolvedPlan visitLookupCommand(OpenSearchPPLParser.LookupCommandContext ctx) {
        Relation lookupRelation = new Relation(this.internalVisitExpression(ctx.tableSource()));
        Lookup.OutputStrategy strategy =
                ctx.APPEND() != null ? Lookup.OutputStrategy.APPEND : Lookup.OutputStrategy.REPLACE;
        java.util.Map<Alias, Field> lookupMappingList = buildLookupPair(ctx.lookupMappingList().lookupPair());
        java.util.Map<Alias, Field> outputCandidateList =
                ctx.APPEND() == null && ctx.REPLACE() == null ? emptyMap() : buildLookupPair(ctx.outputCandidateList().lookupPair());
        return new Lookup(new SubqueryAlias(lookupRelation, "_l"), lookupMappingList, strategy, outputCandidateList);
    }

    private java.util.Map<Alias, Field> buildLookupPair(List<OpenSearchPPLParser.LookupPairContext> ctx) {
        return ctx.stream()
                .map(of -> expressionBuilder.visitLookupPair(of))
                .map(And.class::cast)
                .collect(Collectors.toMap(and -> (Alias) and.getLeft(), and -> (Field) and.getRight(), (x, y) -> y, LinkedHashMap::new));
    }

    /**
     * Top command.
     */
    @Override
    public UnresolvedPlan visitTopCommand(OpenSearchPPLParser.TopCommandContext ctx) {
        ImmutableList.Builder<UnresolvedExpression> aggListBuilder = new ImmutableList.Builder<>();
        ImmutableList.Builder<UnresolvedExpression> groupListBuilder = new ImmutableList.Builder<>();
        ctx.fieldList().fieldExpression().forEach(field -> {
            UnresolvedExpression aggExpression = new AggregateFunction("count", internalVisitExpression(field),
                    Collections.singletonList(new Argument("countParam", new Literal(1, DataType.INTEGER))));
            String name = field.qualifiedName().getText();
            Alias alias = new Alias("count_" + name, aggExpression);
            aggListBuilder.add(alias);
            // group by the `field-list` as the mandatory groupBy fields
            groupListBuilder.add(internalVisitExpression(field));
        });

        // group by the `by-clause` as the optional groupBy fields
        groupListBuilder.addAll(
                Optional.ofNullable(ctx.byClause())
                        .map(OpenSearchPPLParser.ByClauseContext::fieldList)
                        .map(
                                expr ->
                                        expr.fieldExpression().stream()
                                                .map(
                                                        groupCtx ->
                                                                (UnresolvedExpression)
                                                                        new Alias(
                                                                                getTextInQuery(groupCtx),
                                                                                internalVisitExpression(groupCtx)))
                                                .collect(Collectors.toList()))
                        .orElse(emptyList())
        );
        UnresolvedExpression unresolvedPlan = (ctx.number != null ? internalVisitExpression(ctx.number) : null);
        TopAggregation aggregation =
                new TopAggregation(
                        Optional.ofNullable((Literal) unresolvedPlan),
                        aggListBuilder.build(),
                        aggListBuilder.build(),
                        groupListBuilder.build());
        return aggregation;
    }

  @Override
<<<<<<< HEAD
  public UnresolvedPlan visitFieldsummaryCommand(OpenSearchPPLParser.FieldsummaryCommandContext ctx) {
    return new FieldSummary(ctx.fieldsummaryParameter().stream().map(arg -> expressionBuilder.visit(arg)).collect(Collectors.toList()));
  }

    /**
     * Rare command.
     */
    @Override
    public UnresolvedPlan visitRareCommand(OpenSearchPPLParser.RareCommandContext ctx) {
        ImmutableList.Builder<UnresolvedExpression> aggListBuilder = new ImmutableList.Builder<>();
        ImmutableList.Builder<UnresolvedExpression> groupListBuilder = new ImmutableList.Builder<>();
        ctx.fieldList().fieldExpression().forEach(field -> {
            UnresolvedExpression aggExpression = new AggregateFunction("count", internalVisitExpression(field),
                    Collections.singletonList(new Argument("countParam", new Literal(1, DataType.INTEGER))));
            String name = field.qualifiedName().getText();
            Alias alias = new Alias("count_" + name, aggExpression);
            aggListBuilder.add(alias);
            // group by the `field-list` as the mandatory groupBy fields
            groupListBuilder.add(internalVisitExpression(field));
        });

        // group by the `by-clause` as the optional groupBy fields
        groupListBuilder.addAll(
                Optional.ofNullable(ctx.byClause())
                        .map(OpenSearchPPLParser.ByClauseContext::fieldList)
                        .map(
                                expr ->
                                        expr.fieldExpression().stream()
                                                .map(
                                                        groupCtx ->
                                                                (UnresolvedExpression)
                                                                        new Alias(
                                                                                getTextInQuery(groupCtx),
                                                                                internalVisitExpression(groupCtx)))
                                                .collect(Collectors.toList()))
                        .orElse(emptyList())
        );
        RareAggregation aggregation =
                new RareAggregation(
                        aggListBuilder.build(),
                        aggListBuilder.build(),
                        groupListBuilder.build());
        return aggregation;
    }

    /**
     * From clause.
     */
    @Override
    public UnresolvedPlan visitFromClause(OpenSearchPPLParser.FromClauseContext ctx) {
        return visitTableSourceClause(ctx.tableSourceClause());
    }
=======
  public UnresolvedPlan visitTableOrSubqueryClause(OpenSearchPPLParser.TableOrSubqueryClauseContext ctx) {
      if (ctx.subSearch() != null) {
          return ctx.alias != null
              ? new SubqueryAlias(ctx.alias.getText(), visitSubSearch(ctx.subSearch()))
              : visitSubSearch(ctx.subSearch());
      } else {
          return visitTableSourceClause(ctx.tableSourceClause());
      }
  }

  @Override
  public UnresolvedPlan visitTableSourceClause(OpenSearchPPLParser.TableSourceClauseContext ctx) {
    return ctx.alias == null
        ? new Relation(ctx.tableSource().stream().map(this::internalVisitExpression).collect(Collectors.toList()))
        : new Relation(ctx.tableSource().stream().map(this::internalVisitExpression).collect(Collectors.toList()), ctx.alias.getText());
  }
>>>>>>> 9d3909ba

    @Override
    public UnresolvedPlan visitTableSourceClause(OpenSearchPPLParser.TableSourceClauseContext ctx) {
        return new Relation(
                ctx.tableSource().stream().map(this::internalVisitExpression).collect(Collectors.toList()));
    }

    @Override
    public UnresolvedPlan visitTableFunction(OpenSearchPPLParser.TableFunctionContext ctx) {
        ImmutableList.Builder<UnresolvedExpression> builder = ImmutableList.builder();
        ctx.functionArgs()
                .functionArg()
                .forEach(
                        arg -> {
                            String argName = (arg.ident() != null) ? arg.ident().getText() : null;
                            builder.add(
                                    new UnresolvedArgument(
                                            argName, this.internalVisitExpression(arg.valueExpression())));
                        });
        return new TableFunction(this.internalVisitExpression(ctx.qualifiedName()), builder.build());
    }

    /**
     * Navigate to & build AST expression.
     */
    private UnresolvedExpression internalVisitExpression(ParseTree tree) {
        return expressionBuilder.visit(tree);
    }

    /**
     * Simply return non-default value for now.
     */
    @Override
    protected UnresolvedPlan aggregateResult(UnresolvedPlan aggregate, UnresolvedPlan nextResult) {
        if (nextResult != defaultResult()) {
            return nextResult;
        }
        return aggregate;
    }

    /**
     * Kmeans command.
     */
    @Override
    public UnresolvedPlan visitKmeansCommand(OpenSearchPPLParser.KmeansCommandContext ctx) {
        ImmutableMap.Builder<String, Literal> builder = ImmutableMap.builder();
        ctx.kmeansParameter()
                .forEach(
                        x -> {
                            builder.put(
                                    x.children.get(0).toString(),
                                    (Literal) internalVisitExpression(x.children.get(2)));
                        });
        return new Kmeans(builder.build());
    }

    @Override
    public UnresolvedPlan visitFillnullCommand(OpenSearchPPLParser.FillnullCommandContext ctx) {
        // ctx contain result of parsing fillnull command. Lets transform it to UnresolvedPlan which is FillNull
        FillNullWithTheSameValueContext sameValueContext = ctx.fillNullWithTheSameValue();
        FillNullWithFieldVariousValuesContext variousValuesContext = ctx.fillNullWithFieldVariousValues();
        if (sameValueContext != null) {
            // todo consider using expression instead of Literal
            UnresolvedExpression replaceNullWithMe = internalVisitExpression(sameValueContext.nullReplacement().expression());
            List<Field> fieldsToReplace = sameValueContext.nullableField()
                    .stream()
                    .map(this::internalVisitExpression)
                    .map(Field.class::cast)
                    .collect(Collectors.toList());
            return new FillNull(ofSameValue(replaceNullWithMe, fieldsToReplace));
        } else if (variousValuesContext != null) {
            List<NullableFieldFill> nullableFieldFills = IntStream.range(0, variousValuesContext.nullableField().size())
                    .mapToObj(index -> {
                        variousValuesContext.nullableField(index);
                        UnresolvedExpression replaceNullWithMe = internalVisitExpression(variousValuesContext.nullReplacement(index).expression());
                        Field nullableFieldReference = (Field) internalVisitExpression(variousValuesContext.nullableField(index));
                        return new NullableFieldFill(nullableFieldReference, replaceNullWithMe);
                    })
                    .collect(Collectors.toList());
            return new FillNull(ofVariousValue(nullableFieldFills));
        } else {
            throw new SyntaxCheckException("Invalid fillnull command");
        }
    }

    /**
     * AD command.
     */
    @Override
    public UnresolvedPlan visitAdCommand(OpenSearchPPLParser.AdCommandContext ctx) {
        throw new RuntimeException("AD Command is not supported ");

    }

    /**
     * ml command.
     */
    @Override
    public UnresolvedPlan visitMlCommand(OpenSearchPPLParser.MlCommandContext ctx) {
        throw new RuntimeException("ML Command is not supported ");
    }

    /**
     * Get original text in query.
     */
    private String getTextInQuery(ParserRuleContext ctx) {
        Token start = ctx.getStart();
        Token stop = ctx.getStop();
        return query.substring(start.getStartIndex(), stop.getStopIndex() + 1);
    }
}<|MERGE_RESOLUTION|>--- conflicted
+++ resolved
@@ -71,107 +71,83 @@
 import static org.opensearch.sql.ast.tree.FillNull.ContainNullableFieldFill.ofVariousValue;
 
 
-/**
- * Class of building the AST. Refines the visit path and build the AST nodes
- */
+/** Class of building the AST. Refines the visit path and build the AST nodes */
 public class AstBuilder extends OpenSearchPPLParserBaseVisitor<UnresolvedPlan> {
 
-    private AstExpressionBuilder expressionBuilder;
-
-    /**
-     * PPL query to get original token text. This is necessary because token.getText() returns text
-     * without whitespaces or other characters discarded by lexer.
-     */
-    private String query;
-
-    public AstBuilder(AstExpressionBuilder expressionBuilder, String query) {
-        this.expressionBuilder = expressionBuilder;
-        this.query = query;
-    }
-
-    @Override
-    public UnresolvedPlan visitQueryStatement(OpenSearchPPLParser.QueryStatementContext ctx) {
-        UnresolvedPlan pplCommand = visit(ctx.pplCommands());
-        return ctx.commands().stream().map(this::visit).reduce(pplCommand, (r, e) -> e.attach(r));
-    }
-
-    @Override
-    public UnresolvedPlan visitSubSearch(OpenSearchPPLParser.SubSearchContext ctx) {
-        UnresolvedPlan searchCommand = visit(ctx.searchCommand());
-        return ctx.commands().stream().map(this::visit).reduce(searchCommand, (r, e) -> e.attach(r));
-    }
-
-    /**
-     * Search command.
-     */
-    @Override
-    public UnresolvedPlan visitSearchFrom(OpenSearchPPLParser.SearchFromContext ctx) {
-        return visitFromClause(ctx.fromClause());
-    }
-
-    @Override
-    public UnresolvedPlan visitSearchFromFilter(OpenSearchPPLParser.SearchFromFilterContext ctx) {
-        return new Filter(internalVisitExpression(ctx.logicalExpression()))
-                .attach(visit(ctx.fromClause()));
-    }
-
-    @Override
-    public UnresolvedPlan visitSearchFilterFrom(OpenSearchPPLParser.SearchFilterFromContext ctx) {
-        return new Filter(internalVisitExpression(ctx.logicalExpression()))
-                .attach(visit(ctx.fromClause()));
-    }
-
-    @Override
-    public UnresolvedPlan visitDescribeCommand(OpenSearchPPLParser.DescribeCommandContext ctx) {
-        final Relation table = (Relation) visitTableSourceClause(ctx.tableSourceClause());
-        QualifiedName tableQualifiedName = table.getTableQualifiedName();
-        ArrayList<String> parts = new ArrayList<>(tableQualifiedName.getParts());
-        return new DescribeRelation(new QualifiedName(parts));
-    }
-
-    /**
-     * Where command.
-     */
-    @Override
-    public UnresolvedPlan visitWhereCommand(OpenSearchPPLParser.WhereCommandContext ctx) {
-        return new Filter(internalVisitExpression(ctx.logicalExpression()));
-    }
-
-    @Override
-    public UnresolvedPlan visitCorrelateCommand(OpenSearchPPLParser.CorrelateCommandContext ctx) {
-        return new Correlation(ctx.correlationType().getText(),
-                ctx.fieldList().fieldExpression().stream()
-                        .map(OpenSearchPPLParser.FieldExpressionContext::qualifiedName)
-                        .map(this::internalVisitExpression)
-                        .map(u -> (QualifiedName) u)
-                        .collect(Collectors.toList()),
-                Objects.isNull(ctx.scopeClause()) ? null : new Scope(expressionBuilder.visit(ctx.scopeClause().fieldExpression()),
-                        expressionBuilder.visit(ctx.scopeClause().value),
-                        SpanUnit.of(Objects.isNull(ctx.scopeClause().unit) ? "" : ctx.scopeClause().unit.getText())),
-                Objects.isNull(ctx.mappingList()) ? new FieldsMapping(emptyList()) : new FieldsMapping(ctx.mappingList()
-                        .mappingClause().stream()
-                        .map(this::internalVisitExpression)
-                        .collect(Collectors.toList())));
-    }
-
-<<<<<<< HEAD
-    @Override
-    public UnresolvedPlan visitJoinCommand(OpenSearchPPLParser.JoinCommandContext ctx) {
-        Join.JoinType joinType = getJoinType(ctx.joinType());
-        if (ctx.joinCriteria() == null) {
-            joinType = Join.JoinType.CROSS;
-        }
-        Join.JoinHint joinHint = getJoinHint(ctx.joinHintList());
-        String leftAlias = ctx.sideAlias().leftAlias.getText();
-        String rightAlias = ctx.sideAlias().rightAlias.getText();
-        // TODO when sub-search is supported, this part need to change. Now relation is the only supported plan for right side
-        UnresolvedPlan right = new SubqueryAlias(rightAlias, new Relation(this.internalVisitExpression(ctx.tableSource()), rightAlias));
-        Optional<UnresolvedExpression> joinCondition =
-                ctx.joinCriteria() == null ? Optional.empty() : Optional.of(expressionBuilder.visitJoinCriteria(ctx.joinCriteria()));
-
-        return new Join(right, leftAlias, rightAlias, joinType, joinCondition, joinHint);
-    }
-=======
+  private AstExpressionBuilder expressionBuilder;
+
+  /**
+   * PPL query to get original token text. This is necessary because token.getText() returns text
+   * without whitespaces or other characters discarded by lexer.
+   */
+  private String query;
+
+  public AstBuilder(AstExpressionBuilder expressionBuilder, String query) {
+    this.expressionBuilder = expressionBuilder;
+    this.query = query;
+  }
+
+  @Override
+  public UnresolvedPlan visitQueryStatement(OpenSearchPPLParser.QueryStatementContext ctx) {
+    UnresolvedPlan pplCommand = visit(ctx.pplCommands());
+    return ctx.commands().stream().map(this::visit).reduce(pplCommand, (r, e) -> e.attach(r));
+  }
+
+  @Override
+  public UnresolvedPlan visitSubSearch(OpenSearchPPLParser.SubSearchContext ctx) {
+    UnresolvedPlan searchCommand = visit(ctx.searchCommand());
+    return ctx.commands().stream().map(this::visit).reduce(searchCommand, (r, e) -> e.attach(r));
+  }
+
+  /** Search command. */
+  @Override
+  public UnresolvedPlan visitSearchFrom(OpenSearchPPLParser.SearchFromContext ctx) {
+    return visitFromClause(ctx.fromClause());
+  }
+
+  @Override
+  public UnresolvedPlan visitSearchFromFilter(OpenSearchPPLParser.SearchFromFilterContext ctx) {
+    return new Filter(internalVisitExpression(ctx.logicalExpression()))
+        .attach(visit(ctx.fromClause()));
+  }
+
+  @Override
+  public UnresolvedPlan visitSearchFilterFrom(OpenSearchPPLParser.SearchFilterFromContext ctx) {
+    return new Filter(internalVisitExpression(ctx.logicalExpression()))
+        .attach(visit(ctx.fromClause()));
+  }
+
+  @Override
+  public UnresolvedPlan visitDescribeCommand(OpenSearchPPLParser.DescribeCommandContext ctx) {
+    final Relation table = (Relation) visitTableSourceClause(ctx.tableSourceClause());
+    QualifiedName tableQualifiedName = table.getTableQualifiedName();
+    ArrayList<String> parts = new ArrayList<>(tableQualifiedName.getParts());
+    return new DescribeRelation(new QualifiedName(parts));
+  }
+
+  /** Where command. */
+  @Override
+  public UnresolvedPlan visitWhereCommand(OpenSearchPPLParser.WhereCommandContext ctx) {
+    return new Filter(internalVisitExpression(ctx.logicalExpression()));
+  }
+
+  @Override
+  public UnresolvedPlan visitCorrelateCommand(OpenSearchPPLParser.CorrelateCommandContext ctx) {
+    return new Correlation(ctx.correlationType().getText(),
+            ctx.fieldList().fieldExpression().stream()
+                    .map(OpenSearchPPLParser.FieldExpressionContext::qualifiedName)
+                    .map(this::internalVisitExpression)
+                    .map(u -> (QualifiedName) u)
+                    .collect(Collectors.toList()),
+            Objects.isNull(ctx.scopeClause()) ? null : new Scope(expressionBuilder.visit(ctx.scopeClause().fieldExpression()),
+                     expressionBuilder.visit(ctx.scopeClause().value), 
+                     SpanUnit.of(Objects.isNull(ctx.scopeClause().unit) ? "" : ctx.scopeClause().unit.getText())),
+            Objects.isNull(ctx.mappingList()) ? new FieldsMapping(emptyList()) : new FieldsMapping(ctx.mappingList()
+                    .mappingClause().stream()
+                    .map(this::internalVisitExpression)
+                    .collect(Collectors.toList())));
+  }
+
   @Override
   public UnresolvedPlan visitJoinCommand(OpenSearchPPLParser.JoinCommandContext ctx) {
     Join.JoinType joinType = getJoinType(ctx.joinType());
@@ -192,329 +168,301 @@
 
     return new Join(right, leftAlias, rightAlias, joinType, joinCondition, joinHint);
   }
->>>>>>> 9d3909ba
-
-    private Join.JoinHint getJoinHint(OpenSearchPPLParser.JoinHintListContext ctx) {
-        Join.JoinHint joinHint;
-        if (ctx == null) {
-            joinHint = new Join.JoinHint();
-        } else {
-            joinHint = new Join.JoinHint(
-                    ctx.hintPair().stream()
-                            .map(pCtx -> expressionBuilder.visit(pCtx))
-                            .filter(e -> e instanceof EqualTo)
-                            .map(e -> (EqualTo) e)
-                            .collect(Collectors.toMap(
-                                    k -> k.getLeft().toString(), // always literal
-                                    v -> v.getRight().toString(), // always literal
-                                    (v1, v2) -> v2,
-                                    LinkedHashMap::new)));
-        }
-        return joinHint;
-    }
-
-    private Join.JoinType getJoinType(OpenSearchPPLParser.JoinTypeContext ctx) {
-        Join.JoinType joinType;
-        if (ctx == null) {
-            joinType = Join.JoinType.INNER;
-        } else if (ctx.INNER() != null) {
-            joinType = Join.JoinType.INNER;
-        } else if (ctx.SEMI() != null) {
-            joinType = Join.JoinType.SEMI;
-        } else if (ctx.ANTI() != null) {
-            joinType = Join.JoinType.ANTI;
-        } else if (ctx.LEFT() != null) {
-            joinType = Join.JoinType.LEFT;
-        } else if (ctx.RIGHT() != null) {
-            joinType = Join.JoinType.RIGHT;
-        } else if (ctx.CROSS() != null) {
-            joinType = Join.JoinType.CROSS;
-        } else if (ctx.FULL() != null) {
-            joinType = Join.JoinType.FULL;
-        } else {
-            joinType = Join.JoinType.INNER;
-        }
-        return joinType;
-    }
-
-    /**
-     * Fields command.
-     */
+
+  private Join.JoinHint getJoinHint(OpenSearchPPLParser.JoinHintListContext ctx) {
+    Join.JoinHint joinHint;
+    if (ctx == null) {
+      joinHint = new Join.JoinHint();
+    } else {
+      joinHint = new Join.JoinHint(
+          ctx.hintPair().stream()
+              .map(pCtx -> expressionBuilder.visit(pCtx))
+              .filter(e -> e instanceof EqualTo)
+              .map(e -> (EqualTo) e)
+              .collect(Collectors.toMap(
+                  k -> k.getLeft().toString(), // always literal
+                  v -> v.getRight().toString(), // always literal
+                  (v1, v2) -> v2,
+                  LinkedHashMap::new)));
+    }
+    return joinHint;
+  }
+
+  private Join.JoinType getJoinType(OpenSearchPPLParser.JoinTypeContext ctx) {
+    Join.JoinType joinType;
+    if (ctx == null) {
+      joinType = Join.JoinType.INNER;
+    } else if (ctx.INNER() != null) {
+      joinType = Join.JoinType.INNER;
+    } else if (ctx.SEMI() != null) {
+      joinType = Join.JoinType.SEMI;
+    } else if (ctx.ANTI() != null) {
+      joinType = Join.JoinType.ANTI;
+    } else if (ctx.LEFT() != null) {
+      joinType = Join.JoinType.LEFT;
+    } else if (ctx.RIGHT() != null) {
+      joinType = Join.JoinType.RIGHT;
+    } else if (ctx.CROSS() != null) {
+      joinType = Join.JoinType.CROSS;
+    } else if (ctx.FULL() != null) {
+      joinType = Join.JoinType.FULL;
+    } else {
+      joinType = Join.JoinType.INNER;
+    }
+    return joinType;
+  }
+
+  /** Fields command. */
+  @Override
+  public UnresolvedPlan visitFieldsCommand(OpenSearchPPLParser.FieldsCommandContext ctx) {
+    return new Project(
+        ctx.fieldList().fieldExpression().stream()
+            .map(this::internalVisitExpression)
+            .collect(Collectors.toList()),
+        ArgumentFactory.getArgumentList(ctx));
+  }
+
+  /** Rename command. */
+  @Override
+  public UnresolvedPlan visitRenameCommand(OpenSearchPPLParser.RenameCommandContext ctx) {
+    return new Rename(
+        ctx.renameClasue().stream()
+            .map(
+                ct ->
+                    new Alias(
+                        ct.renamedField.getText(),
+                        internalVisitExpression(ct.orignalField)))
+            .collect(Collectors.toList()));
+  }
+
+  /** Stats command. */
+  @Override
+  public UnresolvedPlan visitStatsCommand(OpenSearchPPLParser.StatsCommandContext ctx) {
+    ImmutableList.Builder<UnresolvedExpression> aggListBuilder = new ImmutableList.Builder<>();
+    for (OpenSearchPPLParser.StatsAggTermContext aggCtx : ctx.statsAggTerm()) {
+      UnresolvedExpression aggExpression = internalVisitExpression(aggCtx.statsFunction());
+      String name =
+          aggCtx.alias == null
+              ? getTextInQuery(aggCtx)
+              : aggCtx.alias.getText();
+      Alias alias = new Alias(name, aggExpression);
+      aggListBuilder.add(alias);
+    }
+
+    List<UnresolvedExpression> groupList =
+        Optional.ofNullable(ctx.statsByClause())
+            .map(OpenSearchPPLParser.StatsByClauseContext::fieldList)
+            .map(
+                expr ->
+                    expr.fieldExpression().stream()
+                        .map(
+                            groupCtx ->
+                                (UnresolvedExpression)
+                                    new Alias(
+                                        getTextInQuery(groupCtx),
+                                        internalVisitExpression(groupCtx)))
+                        .collect(Collectors.toList()))
+            .orElse(emptyList());
+
+    UnresolvedExpression span =
+        Optional.ofNullable(ctx.statsByClause())
+            .map(OpenSearchPPLParser.StatsByClauseContext::bySpanClause)
+            .map(this::internalVisitExpression)
+            .orElse(null);
+
+    Aggregation aggregation =
+        new Aggregation(
+            aggListBuilder.build(),
+            emptyList(),
+            groupList,
+            span,
+            ArgumentFactory.getArgumentList(ctx));
+    return aggregation;
+  }
+
+  /** Dedup command. */
+  @Override
+  public UnresolvedPlan visitDedupCommand(OpenSearchPPLParser.DedupCommandContext ctx) {
+    return new Dedupe(ArgumentFactory.getArgumentList(ctx), getFieldList(ctx.fieldList()));
+  }
+
+  /** Head command visitor. */
+  @Override
+  public UnresolvedPlan visitHeadCommand(OpenSearchPPLParser.HeadCommandContext ctx) {
+    Integer size = ctx.number != null ? Integer.parseInt(ctx.number.getText()) : 10;
+    Integer from = ctx.from != null ? Integer.parseInt(ctx.from.getText()) : 0;
+    return new Head(size, from);
+  }
+
+  /** Sort command. */
+  @Override
+  public UnresolvedPlan visitSortCommand(OpenSearchPPLParser.SortCommandContext ctx) {
+    return new Sort(
+        ctx.sortbyClause().sortField().stream()
+            .map(sort -> (Field) internalVisitExpression(sort))
+            .collect(Collectors.toList()));
+  }
+
+  /** Eval command. */
+  @Override
+  public UnresolvedPlan visitEvalCommand(OpenSearchPPLParser.EvalCommandContext ctx) {
+    return new Eval(
+        ctx.evalClause().stream()
+            .map(ct -> (Let) internalVisitExpression(ct))
+            .collect(Collectors.toList()));
+  }
+
+  private List<UnresolvedExpression> getGroupByList(OpenSearchPPLParser.ByClauseContext ctx) {
+    return ctx.fieldList().fieldExpression().stream()
+        .map(this::internalVisitExpression)
+        .collect(Collectors.toList());
+  }
+
+  private List<Field> getFieldList(OpenSearchPPLParser.FieldListContext ctx) {
+    return ctx.fieldExpression().stream()
+        .map(field -> (Field) internalVisitExpression(field))
+        .collect(Collectors.toList());
+  }
+
+  @Override
+  public UnresolvedPlan visitGrokCommand(OpenSearchPPLParser.GrokCommandContext ctx) {
+    UnresolvedExpression sourceField = internalVisitExpression(ctx.source_field);
+    Literal pattern = (Literal) internalVisitExpression(ctx.pattern);
+
+    return new Parse(ParseMethod.GROK, sourceField, pattern, ImmutableMap.of());
+  }
+
+  @Override
+  public UnresolvedPlan visitParseCommand(OpenSearchPPLParser.ParseCommandContext ctx) {
+    UnresolvedExpression sourceField = internalVisitExpression(ctx.source_field);
+    Literal pattern = (Literal) internalVisitExpression(ctx.pattern);
+
+    return new Parse(ParseMethod.REGEX, sourceField, pattern, ImmutableMap.of());
+  }
+
+  @Override
+  public UnresolvedPlan visitPatternsCommand(OpenSearchPPLParser.PatternsCommandContext ctx) {
+    UnresolvedExpression sourceField = internalVisitExpression(ctx.source_field);
+    ImmutableMap.Builder<String, Literal> builder = ImmutableMap.builder();
+    ctx.patternsParameter()
+        .forEach(
+            x -> {
+              builder.put(
+                  x.children.get(0).toString(),
+                  (Literal) internalVisitExpression(x.children.get(2)));
+            });
+    java.util.Map<String, Literal> arguments = builder.build();
+    Literal pattern = arguments.getOrDefault("pattern", new Literal("", DataType.STRING));
+
+    return new Parse(ParseMethod.PATTERNS, sourceField, pattern, arguments);
+  }
+
+  /** Lookup command */
+  @Override
+  public UnresolvedPlan visitLookupCommand(OpenSearchPPLParser.LookupCommandContext ctx) {
+    Relation lookupRelation = new Relation(this.internalVisitExpression(ctx.tableSource()));
+    Lookup.OutputStrategy strategy =
+        ctx.APPEND() != null ? Lookup.OutputStrategy.APPEND : Lookup.OutputStrategy.REPLACE;
+    java.util.Map<Alias, Field> lookupMappingList = buildLookupPair(ctx.lookupMappingList().lookupPair());
+    java.util.Map<Alias, Field> outputCandidateList =
+        ctx.APPEND() == null && ctx.REPLACE() == null ? emptyMap() : buildLookupPair(ctx.outputCandidateList().lookupPair());
+    return new Lookup(new SubqueryAlias(lookupRelation, "_l"), lookupMappingList, strategy, outputCandidateList);
+  }
+
+  private java.util.Map<Alias, Field> buildLookupPair(List<OpenSearchPPLParser.LookupPairContext> ctx) {
+    return ctx.stream()
+      .map(of -> expressionBuilder.visitLookupPair(of))
+      .map(And.class::cast)
+      .collect(Collectors.toMap(and -> (Alias) and.getLeft(), and -> (Field) and.getRight(), (x, y) -> y, LinkedHashMap::new));
+  }
+
+  /** Top command. */
+  @Override
+  public UnresolvedPlan visitTopCommand(OpenSearchPPLParser.TopCommandContext ctx) {
+    ImmutableList.Builder<UnresolvedExpression> aggListBuilder = new ImmutableList.Builder<>();
+    ImmutableList.Builder<UnresolvedExpression> groupListBuilder = new ImmutableList.Builder<>();
+    ctx.fieldList().fieldExpression().forEach(field -> {
+      UnresolvedExpression aggExpression = new AggregateFunction("count",internalVisitExpression(field),
+              Collections.singletonList(new Argument("countParam", new Literal(1, DataType.INTEGER))));
+      String name = field.qualifiedName().getText();
+      Alias alias = new Alias("count_"+name, aggExpression);
+      aggListBuilder.add(alias);
+      // group by the `field-list` as the mandatory groupBy fields
+      groupListBuilder.add(internalVisitExpression(field));
+    });
+
+    // group by the `by-clause` as the optional groupBy fields
+    groupListBuilder.addAll(
+            Optional.ofNullable(ctx.byClause())
+                    .map(OpenSearchPPLParser.ByClauseContext::fieldList)
+                    .map(
+                            expr ->
+                                    expr.fieldExpression().stream()
+                                            .map(
+                                                    groupCtx ->
+                                                            (UnresolvedExpression)
+                                                                    new Alias(
+                                                                            getTextInQuery(groupCtx),
+                                                                            internalVisitExpression(groupCtx)))
+                                            .collect(Collectors.toList()))
+                    .orElse(emptyList())
+    );
+    UnresolvedExpression unresolvedPlan = (ctx.number != null ? internalVisitExpression(ctx.number) : null);
+    TopAggregation aggregation =
+            new TopAggregation(
+                    Optional.ofNullable((Literal) unresolvedPlan),
+                    aggListBuilder.build(),
+                    aggListBuilder.build(),
+                    groupListBuilder.build());
+    return aggregation;
+  }
+
+    /** Fieldsummary command. */
     @Override
-    public UnresolvedPlan visitFieldsCommand(OpenSearchPPLParser.FieldsCommandContext ctx) {
-        return new Project(
-                ctx.fieldList().fieldExpression().stream()
-                        .map(this::internalVisitExpression)
-                        .collect(Collectors.toList()),
-                ArgumentFactory.getArgumentList(ctx));
-    }
-
-    /**
-     * Rename command.
-     */
-    @Override
-    public UnresolvedPlan visitRenameCommand(OpenSearchPPLParser.RenameCommandContext ctx) {
-        return new Rename(
-                ctx.renameClasue().stream()
-                        .map(
-                                ct ->
-                                        new Alias(
-                                                ct.renamedField.getText(),
-                                                internalVisitExpression(ct.orignalField)))
-                        .collect(Collectors.toList()));
-    }
-
-    /**
-     * Stats command.
-     */
-    @Override
-    public UnresolvedPlan visitStatsCommand(OpenSearchPPLParser.StatsCommandContext ctx) {
-        ImmutableList.Builder<UnresolvedExpression> aggListBuilder = new ImmutableList.Builder<>();
-        for (OpenSearchPPLParser.StatsAggTermContext aggCtx : ctx.statsAggTerm()) {
-            UnresolvedExpression aggExpression = internalVisitExpression(aggCtx.statsFunction());
-            String name =
-                    aggCtx.alias == null
-                            ? getTextInQuery(aggCtx)
-                            : aggCtx.alias.getText();
-            Alias alias = new Alias(name, aggExpression);
-            aggListBuilder.add(alias);
-        }
-
-        List<UnresolvedExpression> groupList =
-                Optional.ofNullable(ctx.statsByClause())
-                        .map(OpenSearchPPLParser.StatsByClauseContext::fieldList)
-                        .map(
-                                expr ->
-                                        expr.fieldExpression().stream()
-                                                .map(
-                                                        groupCtx ->
-                                                                (UnresolvedExpression)
-                                                                        new Alias(
-                                                                                getTextInQuery(groupCtx),
-                                                                                internalVisitExpression(groupCtx)))
-                                                .collect(Collectors.toList()))
-                        .orElse(emptyList());
-
-        UnresolvedExpression span =
-                Optional.ofNullable(ctx.statsByClause())
-                        .map(OpenSearchPPLParser.StatsByClauseContext::bySpanClause)
-                        .map(this::internalVisitExpression)
-                        .orElse(null);
-
-        Aggregation aggregation =
-                new Aggregation(
-                        aggListBuilder.build(),
-                        emptyList(),
-                        groupList,
-                        span,
-                        ArgumentFactory.getArgumentList(ctx));
-        return aggregation;
-    }
-
-    /**
-     * Dedup command.
-     */
-    @Override
-    public UnresolvedPlan visitDedupCommand(OpenSearchPPLParser.DedupCommandContext ctx) {
-        return new Dedupe(ArgumentFactory.getArgumentList(ctx), getFieldList(ctx.fieldList()));
-    }
-
-    /**
-     * Head command visitor.
-     */
-    @Override
-    public UnresolvedPlan visitHeadCommand(OpenSearchPPLParser.HeadCommandContext ctx) {
-        Integer size = ctx.number != null ? Integer.parseInt(ctx.number.getText()) : 10;
-        Integer from = ctx.from != null ? Integer.parseInt(ctx.from.getText()) : 0;
-        return new Head(size, from);
-    }
-
-    /**
-     * Sort command.
-     */
-    @Override
-    public UnresolvedPlan visitSortCommand(OpenSearchPPLParser.SortCommandContext ctx) {
-        return new Sort(
-                ctx.sortbyClause().sortField().stream()
-                        .map(sort -> (Field) internalVisitExpression(sort))
-                        .collect(Collectors.toList()));
-    }
-
-    /**
-     * Eval command.
-     */
-    @Override
-    public UnresolvedPlan visitEvalCommand(OpenSearchPPLParser.EvalCommandContext ctx) {
-        return new Eval(
-                ctx.evalClause().stream()
-                        .map(ct -> (Let) internalVisitExpression(ct))
-                        .collect(Collectors.toList()));
-    }
-
-    private List<UnresolvedExpression> getGroupByList(OpenSearchPPLParser.ByClauseContext ctx) {
-        return ctx.fieldList().fieldExpression().stream()
-                .map(this::internalVisitExpression)
-                .collect(Collectors.toList());
-    }
-
-    private List<Field> getFieldList(OpenSearchPPLParser.FieldListContext ctx) {
-        return ctx.fieldExpression().stream()
-                .map(field -> (Field) internalVisitExpression(field))
-                .collect(Collectors.toList());
-    }
-
-    @Override
-    public UnresolvedPlan visitGrokCommand(OpenSearchPPLParser.GrokCommandContext ctx) {
-        UnresolvedExpression sourceField = internalVisitExpression(ctx.source_field);
-        Literal pattern = (Literal) internalVisitExpression(ctx.pattern);
-
-        return new Parse(ParseMethod.GROK, sourceField, pattern, ImmutableMap.of());
-    }
-
-    @Override
-    public UnresolvedPlan visitParseCommand(OpenSearchPPLParser.ParseCommandContext ctx) {
-        UnresolvedExpression sourceField = internalVisitExpression(ctx.source_field);
-        Literal pattern = (Literal) internalVisitExpression(ctx.pattern);
-
-        return new Parse(ParseMethod.REGEX, sourceField, pattern, ImmutableMap.of());
-    }
-
-    @Override
-    public UnresolvedPlan visitPatternsCommand(OpenSearchPPLParser.PatternsCommandContext ctx) {
-        UnresolvedExpression sourceField = internalVisitExpression(ctx.source_field);
-        ImmutableMap.Builder<String, Literal> builder = ImmutableMap.builder();
-        ctx.patternsParameter()
-                .forEach(
-                        x -> {
-                            builder.put(
-                                    x.children.get(0).toString(),
-                                    (Literal) internalVisitExpression(x.children.get(2)));
-                        });
-        java.util.Map<String, Literal> arguments = builder.build();
-        Literal pattern = arguments.getOrDefault("pattern", new Literal("", DataType.STRING));
-
-        return new Parse(ParseMethod.PATTERNS, sourceField, pattern, arguments);
-    }
-
-    /**
-     * Lookup command
-     */
-    @Override
-    public UnresolvedPlan visitLookupCommand(OpenSearchPPLParser.LookupCommandContext ctx) {
-        Relation lookupRelation = new Relation(this.internalVisitExpression(ctx.tableSource()));
-        Lookup.OutputStrategy strategy =
-                ctx.APPEND() != null ? Lookup.OutputStrategy.APPEND : Lookup.OutputStrategy.REPLACE;
-        java.util.Map<Alias, Field> lookupMappingList = buildLookupPair(ctx.lookupMappingList().lookupPair());
-        java.util.Map<Alias, Field> outputCandidateList =
-                ctx.APPEND() == null && ctx.REPLACE() == null ? emptyMap() : buildLookupPair(ctx.outputCandidateList().lookupPair());
-        return new Lookup(new SubqueryAlias(lookupRelation, "_l"), lookupMappingList, strategy, outputCandidateList);
-    }
-
-    private java.util.Map<Alias, Field> buildLookupPair(List<OpenSearchPPLParser.LookupPairContext> ctx) {
-        return ctx.stream()
-                .map(of -> expressionBuilder.visitLookupPair(of))
-                .map(And.class::cast)
-                .collect(Collectors.toMap(and -> (Alias) and.getLeft(), and -> (Field) and.getRight(), (x, y) -> y, LinkedHashMap::new));
-    }
-
-    /**
-     * Top command.
-     */
-    @Override
-    public UnresolvedPlan visitTopCommand(OpenSearchPPLParser.TopCommandContext ctx) {
-        ImmutableList.Builder<UnresolvedExpression> aggListBuilder = new ImmutableList.Builder<>();
-        ImmutableList.Builder<UnresolvedExpression> groupListBuilder = new ImmutableList.Builder<>();
-        ctx.fieldList().fieldExpression().forEach(field -> {
-            UnresolvedExpression aggExpression = new AggregateFunction("count", internalVisitExpression(field),
-                    Collections.singletonList(new Argument("countParam", new Literal(1, DataType.INTEGER))));
-            String name = field.qualifiedName().getText();
-            Alias alias = new Alias("count_" + name, aggExpression);
-            aggListBuilder.add(alias);
-            // group by the `field-list` as the mandatory groupBy fields
-            groupListBuilder.add(internalVisitExpression(field));
-        });
-
-        // group by the `by-clause` as the optional groupBy fields
-        groupListBuilder.addAll(
-                Optional.ofNullable(ctx.byClause())
-                        .map(OpenSearchPPLParser.ByClauseContext::fieldList)
-                        .map(
-                                expr ->
-                                        expr.fieldExpression().stream()
-                                                .map(
-                                                        groupCtx ->
-                                                                (UnresolvedExpression)
-                                                                        new Alias(
-                                                                                getTextInQuery(groupCtx),
-                                                                                internalVisitExpression(groupCtx)))
-                                                .collect(Collectors.toList()))
-                        .orElse(emptyList())
-        );
-        UnresolvedExpression unresolvedPlan = (ctx.number != null ? internalVisitExpression(ctx.number) : null);
-        TopAggregation aggregation =
-                new TopAggregation(
-                        Optional.ofNullable((Literal) unresolvedPlan),
-                        aggListBuilder.build(),
-                        aggListBuilder.build(),
-                        groupListBuilder.build());
-        return aggregation;
-    }
-
-  @Override
-<<<<<<< HEAD
-  public UnresolvedPlan visitFieldsummaryCommand(OpenSearchPPLParser.FieldsummaryCommandContext ctx) {
-    return new FieldSummary(ctx.fieldsummaryParameter().stream().map(arg -> expressionBuilder.visit(arg)).collect(Collectors.toList()));
-  }
-
-    /**
-     * Rare command.
-     */
-    @Override
-    public UnresolvedPlan visitRareCommand(OpenSearchPPLParser.RareCommandContext ctx) {
-        ImmutableList.Builder<UnresolvedExpression> aggListBuilder = new ImmutableList.Builder<>();
-        ImmutableList.Builder<UnresolvedExpression> groupListBuilder = new ImmutableList.Builder<>();
-        ctx.fieldList().fieldExpression().forEach(field -> {
-            UnresolvedExpression aggExpression = new AggregateFunction("count", internalVisitExpression(field),
-                    Collections.singletonList(new Argument("countParam", new Literal(1, DataType.INTEGER))));
-            String name = field.qualifiedName().getText();
-            Alias alias = new Alias("count_" + name, aggExpression);
-            aggListBuilder.add(alias);
-            // group by the `field-list` as the mandatory groupBy fields
-            groupListBuilder.add(internalVisitExpression(field));
-        });
-
-        // group by the `by-clause` as the optional groupBy fields
-        groupListBuilder.addAll(
-                Optional.ofNullable(ctx.byClause())
-                        .map(OpenSearchPPLParser.ByClauseContext::fieldList)
-                        .map(
-                                expr ->
-                                        expr.fieldExpression().stream()
-                                                .map(
-                                                        groupCtx ->
-                                                                (UnresolvedExpression)
-                                                                        new Alias(
-                                                                                getTextInQuery(groupCtx),
-                                                                                internalVisitExpression(groupCtx)))
-                                                .collect(Collectors.toList()))
-                        .orElse(emptyList())
-        );
-        RareAggregation aggregation =
-                new RareAggregation(
-                        aggListBuilder.build(),
-                        aggListBuilder.build(),
-                        groupListBuilder.build());
-        return aggregation;
-    }
-
-    /**
-     * From clause.
-     */
-    @Override
-    public UnresolvedPlan visitFromClause(OpenSearchPPLParser.FromClauseContext ctx) {
-        return visitTableSourceClause(ctx.tableSourceClause());
-    }
-=======
+    public UnresolvedPlan visitFieldsummaryCommand(OpenSearchPPLParser.FieldsummaryCommandContext ctx) {
+        return new FieldSummary(ctx.fieldsummaryParameter().stream().map(arg -> expressionBuilder.visit(arg)).collect(Collectors.toList()));
+    }
+
+    /** Rare command. */
+  @Override
+  public UnresolvedPlan visitRareCommand(OpenSearchPPLParser.RareCommandContext ctx) {
+    ImmutableList.Builder<UnresolvedExpression> aggListBuilder = new ImmutableList.Builder<>();
+    ImmutableList.Builder<UnresolvedExpression> groupListBuilder = new ImmutableList.Builder<>();
+    ctx.fieldList().fieldExpression().forEach(field -> {
+      UnresolvedExpression aggExpression = new AggregateFunction("count",internalVisitExpression(field),
+              Collections.singletonList(new Argument("countParam", new Literal(1, DataType.INTEGER))));
+      String name = field.qualifiedName().getText();
+      Alias alias = new Alias("count_"+name, aggExpression);
+      aggListBuilder.add(alias);
+      // group by the `field-list` as the mandatory groupBy fields
+      groupListBuilder.add(internalVisitExpression(field));
+    });
+
+    // group by the `by-clause` as the optional groupBy fields
+    groupListBuilder.addAll(
+            Optional.ofNullable(ctx.byClause())
+                    .map(OpenSearchPPLParser.ByClauseContext::fieldList)
+                    .map(
+                            expr ->
+                                    expr.fieldExpression().stream()
+                                            .map(
+                                                    groupCtx ->
+                                                            (UnresolvedExpression)
+                                                                    new Alias(
+                                                                            getTextInQuery(groupCtx),
+                                                                            internalVisitExpression(groupCtx)))
+                                            .collect(Collectors.toList()))
+                    .orElse(emptyList())
+    );
+    RareAggregation aggregation =
+            new RareAggregation(
+                    aggListBuilder.build(),
+                    aggListBuilder.build(),
+                    groupListBuilder.build());
+    return aggregation;
+  }
+
+  @Override
   public UnresolvedPlan visitTableOrSubqueryClause(OpenSearchPPLParser.TableOrSubqueryClauseContext ctx) {
       if (ctx.subSearch() != null) {
           return ctx.alias != null
@@ -531,115 +479,96 @@
         ? new Relation(ctx.tableSource().stream().map(this::internalVisitExpression).collect(Collectors.toList()))
         : new Relation(ctx.tableSource().stream().map(this::internalVisitExpression).collect(Collectors.toList()), ctx.alias.getText());
   }
->>>>>>> 9d3909ba
-
-    @Override
-    public UnresolvedPlan visitTableSourceClause(OpenSearchPPLParser.TableSourceClauseContext ctx) {
-        return new Relation(
-                ctx.tableSource().stream().map(this::internalVisitExpression).collect(Collectors.toList()));
-    }
-
-    @Override
-    public UnresolvedPlan visitTableFunction(OpenSearchPPLParser.TableFunctionContext ctx) {
-        ImmutableList.Builder<UnresolvedExpression> builder = ImmutableList.builder();
-        ctx.functionArgs()
-                .functionArg()
-                .forEach(
-                        arg -> {
-                            String argName = (arg.ident() != null) ? arg.ident().getText() : null;
-                            builder.add(
-                                    new UnresolvedArgument(
-                                            argName, this.internalVisitExpression(arg.valueExpression())));
-                        });
-        return new TableFunction(this.internalVisitExpression(ctx.qualifiedName()), builder.build());
-    }
-
-    /**
-     * Navigate to & build AST expression.
-     */
-    private UnresolvedExpression internalVisitExpression(ParseTree tree) {
-        return expressionBuilder.visit(tree);
-    }
-
-    /**
-     * Simply return non-default value for now.
-     */
-    @Override
-    protected UnresolvedPlan aggregateResult(UnresolvedPlan aggregate, UnresolvedPlan nextResult) {
-        if (nextResult != defaultResult()) {
-            return nextResult;
-        }
-        return aggregate;
-    }
-
-    /**
-     * Kmeans command.
-     */
-    @Override
-    public UnresolvedPlan visitKmeansCommand(OpenSearchPPLParser.KmeansCommandContext ctx) {
-        ImmutableMap.Builder<String, Literal> builder = ImmutableMap.builder();
-        ctx.kmeansParameter()
-                .forEach(
-                        x -> {
-                            builder.put(
-                                    x.children.get(0).toString(),
-                                    (Literal) internalVisitExpression(x.children.get(2)));
-                        });
-        return new Kmeans(builder.build());
-    }
-
-    @Override
-    public UnresolvedPlan visitFillnullCommand(OpenSearchPPLParser.FillnullCommandContext ctx) {
-        // ctx contain result of parsing fillnull command. Lets transform it to UnresolvedPlan which is FillNull
-        FillNullWithTheSameValueContext sameValueContext = ctx.fillNullWithTheSameValue();
-        FillNullWithFieldVariousValuesContext variousValuesContext = ctx.fillNullWithFieldVariousValues();
-        if (sameValueContext != null) {
-            // todo consider using expression instead of Literal
-            UnresolvedExpression replaceNullWithMe = internalVisitExpression(sameValueContext.nullReplacement().expression());
-            List<Field> fieldsToReplace = sameValueContext.nullableField()
-                    .stream()
-                    .map(this::internalVisitExpression)
-                    .map(Field.class::cast)
-                    .collect(Collectors.toList());
-            return new FillNull(ofSameValue(replaceNullWithMe, fieldsToReplace));
-        } else if (variousValuesContext != null) {
-            List<NullableFieldFill> nullableFieldFills = IntStream.range(0, variousValuesContext.nullableField().size())
-                    .mapToObj(index -> {
-                        variousValuesContext.nullableField(index);
-                        UnresolvedExpression replaceNullWithMe = internalVisitExpression(variousValuesContext.nullReplacement(index).expression());
-                        Field nullableFieldReference = (Field) internalVisitExpression(variousValuesContext.nullableField(index));
-                        return new NullableFieldFill(nullableFieldReference, replaceNullWithMe);
-                    })
-                    .collect(Collectors.toList());
-            return new FillNull(ofVariousValue(nullableFieldFills));
-        } else {
-            throw new SyntaxCheckException("Invalid fillnull command");
-        }
-    }
-
-    /**
-     * AD command.
-     */
-    @Override
-    public UnresolvedPlan visitAdCommand(OpenSearchPPLParser.AdCommandContext ctx) {
-        throw new RuntimeException("AD Command is not supported ");
-
-    }
-
-    /**
-     * ml command.
-     */
-    @Override
-    public UnresolvedPlan visitMlCommand(OpenSearchPPLParser.MlCommandContext ctx) {
-        throw new RuntimeException("ML Command is not supported ");
-    }
-
-    /**
-     * Get original text in query.
-     */
-    private String getTextInQuery(ParserRuleContext ctx) {
-        Token start = ctx.getStart();
-        Token stop = ctx.getStop();
-        return query.substring(start.getStartIndex(), stop.getStopIndex() + 1);
-    }
+
+  @Override
+  public UnresolvedPlan visitTableFunction(OpenSearchPPLParser.TableFunctionContext ctx) {
+    ImmutableList.Builder<UnresolvedExpression> builder = ImmutableList.builder();
+    ctx.functionArgs()
+        .functionArg()
+        .forEach(
+            arg -> {
+              String argName = (arg.ident() != null) ? arg.ident().getText() : null;
+              builder.add(
+                  new UnresolvedArgument(
+                      argName, this.internalVisitExpression(arg.valueExpression())));
+            });
+    return new TableFunction(this.internalVisitExpression(ctx.qualifiedName()), builder.build());
+  }
+
+  /** Navigate to & build AST expression. */
+  private UnresolvedExpression internalVisitExpression(ParseTree tree) {
+    return expressionBuilder.visit(tree);
+  }
+
+  /** Simply return non-default value for now. */
+  @Override
+  protected UnresolvedPlan aggregateResult(UnresolvedPlan aggregate, UnresolvedPlan nextResult) {
+    if (nextResult != defaultResult()) {
+      return nextResult;
+    }
+    return aggregate;
+  }
+
+  /** Kmeans command. */
+  @Override
+  public UnresolvedPlan visitKmeansCommand(OpenSearchPPLParser.KmeansCommandContext ctx) {
+    ImmutableMap.Builder<String, Literal> builder = ImmutableMap.builder();
+    ctx.kmeansParameter()
+        .forEach(
+            x -> {
+              builder.put(
+                  x.children.get(0).toString(),
+                  (Literal) internalVisitExpression(x.children.get(2)));
+            });
+    return new Kmeans(builder.build());
+  }
+
+  @Override
+  public UnresolvedPlan visitFillnullCommand(OpenSearchPPLParser.FillnullCommandContext ctx) {
+    // ctx contain result of parsing fillnull command. Lets transform it to UnresolvedPlan which is FillNull
+    FillNullWithTheSameValueContext sameValueContext = ctx.fillNullWithTheSameValue();
+    FillNullWithFieldVariousValuesContext variousValuesContext = ctx.fillNullWithFieldVariousValues();
+    if (sameValueContext != null) {
+      // todo consider using expression instead of Literal
+      UnresolvedExpression replaceNullWithMe = internalVisitExpression(sameValueContext.nullReplacement().expression());
+      List<Field> fieldsToReplace = sameValueContext.nullableField()
+              .stream()
+              .map(this::internalVisitExpression)
+              .map(Field.class::cast)
+              .collect(Collectors.toList());
+      return new FillNull(ofSameValue(replaceNullWithMe, fieldsToReplace));
+    } else if (variousValuesContext != null) {
+      List<NullableFieldFill> nullableFieldFills = IntStream.range(0, variousValuesContext.nullableField().size())
+              .mapToObj(index -> {
+                variousValuesContext.nullableField(index);
+                UnresolvedExpression replaceNullWithMe = internalVisitExpression(variousValuesContext.nullReplacement(index).expression());
+                Field nullableFieldReference = (Field) internalVisitExpression(variousValuesContext.nullableField(index));
+                return new NullableFieldFill(nullableFieldReference, replaceNullWithMe);
+              })
+              .collect(Collectors.toList());
+      return new FillNull(ofVariousValue(nullableFieldFills));
+    } else {
+      throw new SyntaxCheckException("Invalid fillnull command");
+    }
+  }
+
+  /** AD command. */
+  @Override
+  public UnresolvedPlan visitAdCommand(OpenSearchPPLParser.AdCommandContext ctx) {
+    throw new RuntimeException("AD Command is not supported ");
+
+  }
+
+  /** ml command. */
+  @Override
+  public UnresolvedPlan visitMlCommand(OpenSearchPPLParser.MlCommandContext ctx) {
+    throw new RuntimeException("ML Command is not supported ");
+  }
+
+  /** Get original text in query. */
+  private String getTextInQuery(ParserRuleContext ctx) {
+    Token start = ctx.getStart();
+    Token stop = ctx.getStop();
+    return query.substring(start.getStartIndex(), stop.getStopIndex() + 1);
+  }
 }