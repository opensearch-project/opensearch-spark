--- conflicted
+++ resolved
@@ -305,14 +305,12 @@
   public T visitFillNull(FillNull fillNull, C context) {
     return visitChildren(fillNull, context);
   }
-<<<<<<< HEAD
   
   public T visitFieldSummary(FieldSummary fieldSummary, C context) {
     return visitChildren(fieldSummary, context);
-=======
+  }
 
   public T visitScalarSubquery(ScalarSubquery node, C context) {
     return visitChildren(node, context);
->>>>>>> 1e91e702
   }
 }