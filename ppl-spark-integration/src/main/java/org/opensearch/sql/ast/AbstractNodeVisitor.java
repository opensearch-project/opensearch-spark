--- conflicted
+++ resolved
@@ -295,13 +295,11 @@
   public T visitInSubquery(InSubquery node, C context) {
     return visitChildren(node, context);
   }
-<<<<<<< HEAD
-
-  public T visitScalarSubquery(ScalarSubquery node, C context) {
-    return visitChildren(node, context);
-=======
   public T visitFillNull(FillNull fillNull, C context) {
     return visitChildren(fillNull, context);
->>>>>>> 2e164147
+  }
+
+  public T visitScalarSubquery(ScalarSubquery node, C context) {
+    return visitChildren(node, context);
   }
 }