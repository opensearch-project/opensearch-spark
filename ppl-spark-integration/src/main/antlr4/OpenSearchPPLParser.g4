--- conflicted
+++ resolved
@@ -508,12 +508,8 @@
    | systemFunctionName
    | positionFunctionName
    | coalesceFunctionName
-<<<<<<< HEAD
+   | cryptographicFunctionName
    | jsonFunctionName
-   | collectionFunctionName
-=======
-   | cryptographicFunctionName
->>>>>>> 0b6da30a
    ;
 
 functionArgs
