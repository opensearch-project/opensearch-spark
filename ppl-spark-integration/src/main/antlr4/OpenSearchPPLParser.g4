/*
 * Copyright OpenSearch Contributors
 * SPDX-License-Identifier: Apache-2.0
 */

parser grammar OpenSearchPPLParser;


options { tokenVocab = OpenSearchPPLLexer; }
root
   : pplStatement? EOF
   ;

// statement
pplStatement
   : dmlStatement
   ;

dmlStatement
   : (explainCommand PIPE)? queryStatement
   ;

queryStatement
   : pplCommands (PIPE commands)*
   ;

subSearch
   : searchCommand (PIPE commands)*
   ;

// commands
pplCommands
   : searchCommand
   | describeCommand
   ;

commands
   : whereCommand
   | correlateCommand
   | joinCommand
   | fieldsCommand
   | statsCommand
   | dedupCommand
   | sortCommand
   | headCommand
   | topCommand
   | rareCommand
   | evalCommand
   | grokCommand
   | parseCommand
   | patternsCommand
   | lookupCommand
   | renameCommand
   | fillnullCommand
   | fieldsummaryCommand
   | flattenCommand
<<<<<<< HEAD
   | expandCommand
=======
>>>>>>> bdb48489
   | trendlineCommand
   ;

commandName
   : SEARCH
   | DESCRIBE
   | SHOW
   | AD
   | ML
   | KMEANS
   | WHERE
   | CORRELATE
   | JOIN
   | FIELDS
   | STATS
   | EVENTSTATS
   | DEDUP
   | EXPLAIN
   | SORT
   | HEAD
   | TOP
   | RARE
   | EVAL
   | GROK
   | PARSE
   | PATTERNS
   | LOOKUP
   | RENAME
   | FLATTEN
   | EXPAND
   | FILLNULL
   | FIELDSUMMARY
<<<<<<< HEAD
=======
   | FLATTEN
>>>>>>> bdb48489
   | TRENDLINE
   ;

searchCommand
   : (SEARCH)? fromClause                       # searchFrom
   | (SEARCH)? fromClause logicalExpression     # searchFromFilter
   | (SEARCH)? logicalExpression fromClause     # searchFilterFrom
   ;

fieldsummaryCommand
   : FIELDSUMMARY (fieldsummaryParameter)*
   ;

fieldsummaryParameter
   : INCLUDEFIELDS EQUAL fieldList          # fieldsummaryIncludeFields
   | NULLS EQUAL booleanLiteral             # fieldsummaryNulls
   ;

describeCommand
   : DESCRIBE tableSourceClause
   ;

explainCommand
    : EXPLAIN explainMode
    ;

explainMode
    : FORMATTED
    | COST
    | CODEGEN
    | EXTENDED
    | SIMPLE
    ;

showDataSourcesCommand
    : SHOW DATASOURCES
    ;

whereCommand
    : WHERE logicalExpression
    ;

correlateCommand
    : CORRELATE correlationType FIELDS LT_PRTHS fieldList RT_PRTHS (scopeClause)? mappingList
    ;

correlationType
    : SELF
    | EXACT
    | APPROXIMATE
    ;

scopeClause
    : SCOPE LT_PRTHS fieldExpression COMMA value = literalValue (unit = timespanUnit)? RT_PRTHS
    ;

mappingList
    : MAPPING LT_PRTHS ( mappingClause (COMMA mappingClause)* ) RT_PRTHS
    ;

mappingClause
    : left = qualifiedName comparisonOperator right = qualifiedName # mappingCompareExpr
    ;

fieldsCommand
   : FIELDS (PLUS | MINUS)? fieldList
   ;

renameCommand
   : RENAME renameClasue (COMMA renameClasue)*
   ;

statsCommand
   : (STATS | EVENTSTATS) (PARTITIONS EQUAL partitions = integerLiteral)? (ALLNUM EQUAL allnum = booleanLiteral)? (DELIM EQUAL delim = stringLiteral)? statsAggTerm (COMMA statsAggTerm)* (statsByClause)? (DEDUP_SPLITVALUES EQUAL dedupsplit = booleanLiteral)?
   ;

dedupCommand
   : DEDUP (number = integerLiteral)? fieldList (KEEPEMPTY EQUAL keepempty = booleanLiteral)? (CONSECUTIVE EQUAL consecutive = booleanLiteral)?
   ;

sortCommand
   : SORT sortbyClause
   ;

evalCommand
   : EVAL evalClause (COMMA evalClause)*
   ;

headCommand
   : HEAD (number = integerLiteral)? (FROM from = integerLiteral)?
   ;

topCommand
   : TOP (number = integerLiteral)? fieldList (byClause)?
   ;

rareCommand
   : RARE fieldList (byClause)?
   ;

grokCommand
   : GROK (source_field = expression) (pattern = stringLiteral)
   ;

parseCommand
   : PARSE (source_field = expression) (pattern = stringLiteral)
   ;

patternsCommand
   : PATTERNS (patternsParameter)* (source_field = expression)
   ;

patternsParameter
   : (NEW_FIELD EQUAL new_field = stringLiteral)
   | (PATTERN EQUAL pattern = stringLiteral)
   ;

patternsMethod
   : PUNCT
   | REGEX
   ;

// lookup
lookupCommand
   : LOOKUP tableSource lookupMappingList ((APPEND | REPLACE) outputCandidateList)?
   ;

lookupMappingList
   : lookupPair (COMMA lookupPair)*
   ;

outputCandidateList
   : lookupPair (COMMA lookupPair)*
   ;

 // The lookup pair will generate a K-V pair.
 // The format is Key -> Alias(outputFieldName, inputField), Value -> outputField. For example:
 // 1. When lookupPair is "name AS cName", the key will be Alias(cName, Field(name)), the value will be Field(cName)
 // 2. When lookupPair is "dept", the key is Alias(dept, Field(dept)), value is Field(dept)
lookupPair
   : inputField = fieldExpression (AS outputField = fieldExpression)?
   ;

fillnullCommand
   : FILLNULL (fillNullWithTheSameValue
   | fillNullWithFieldVariousValues)
   ;

 fillNullWithTheSameValue
 : WITH nullReplacement IN nullableField (COMMA nullableField)*
 ;

 fillNullWithFieldVariousValues
 : USING nullableField EQUAL nullReplacement (COMMA nullableField EQUAL nullReplacement)*
 ;


   nullableField
   : fieldExpression
   ;

   nullReplacement
   : expression
   ;

flattenCommand
    : FLATTEN fieldExpression
    ;

<<<<<<< HEAD
expandCommand
    : EXPAND fieldExpression
    ;

=======
>>>>>>> bdb48489
trendlineCommand
   : TRENDLINE (SORT sortField)? trendlineClause (trendlineClause)*
   ;

trendlineClause
<<<<<<< HEAD
   : trendlineType LT_PRTHS numberOfDataPoints = integerLiteral COMMA field = fieldExpression RT_PRTHS AS alias = fieldExpression
=======
   : trendlineType LT_PRTHS numberOfDataPoints = integerLiteral COMMA field = fieldExpression RT_PRTHS (AS alias = qualifiedName)?
>>>>>>> bdb48489
   ;

trendlineType
   : SMA
<<<<<<< HEAD
   | WMA
=======
>>>>>>> bdb48489
   ;

kmeansCommand
   : KMEANS (kmeansParameter)*
   ;

kmeansParameter
   : (CENTROIDS EQUAL centroids = integerLiteral)
   | (ITERATIONS EQUAL iterations = integerLiteral)
   | (DISTANCE_TYPE EQUAL distance_type = stringLiteral)
   ;

adCommand
   : AD (adParameter)*
   ;

adParameter
   : (NUMBER_OF_TREES EQUAL number_of_trees = integerLiteral)
   | (SHINGLE_SIZE EQUAL shingle_size = integerLiteral)
   | (SAMPLE_SIZE EQUAL sample_size = integerLiteral)
   | (OUTPUT_AFTER EQUAL output_after = integerLiteral)
   | (TIME_DECAY EQUAL time_decay = decimalLiteral)
   | (ANOMALY_RATE EQUAL anomaly_rate = decimalLiteral)
   | (CATEGORY_FIELD EQUAL category_field = stringLiteral)
   | (TIME_FIELD EQUAL time_field = stringLiteral)
   | (DATE_FORMAT EQUAL date_format = stringLiteral)
   | (TIME_ZONE EQUAL time_zone = stringLiteral)
   | (TRAINING_DATA_SIZE EQUAL training_data_size = integerLiteral)
   | (ANOMALY_SCORE_THRESHOLD EQUAL anomaly_score_threshold = decimalLiteral)
   ;

mlCommand
   : ML (mlArg)*
   ;

mlArg
   : (argName = ident EQUAL argValue = literalValue)
   ;

// clauses
fromClause
   : SOURCE EQUAL tableOrSubqueryClause
   | INDEX EQUAL tableOrSubqueryClause
   ;

tableOrSubqueryClause
   : LT_SQR_PRTHS subSearch RT_SQR_PRTHS (AS alias = qualifiedName)?
   | tableSourceClause
   ;

// One tableSourceClause will generate one Relation node with/without one alias
// even if the relation contains more than one table sources.
// These table sources in one relation will be readed one by one in OpenSearch.
// But it may have different behaivours in different execution backends.
// For example, a Spark UnresovledRelation node only accepts one data source.
tableSourceClause
   : tableSource (COMMA tableSource)* (AS alias = qualifiedName)?
   ;

// join
joinCommand
   : (joinType) JOIN sideAlias joinHintList? joinCriteria? right = tableOrSubqueryClause
   ;

joinType
   : INNER?
   | CROSS
   | LEFT OUTER?
   | RIGHT OUTER?
   | FULL OUTER?
   | LEFT? SEMI
   | LEFT? ANTI
   ;

sideAlias
   : LEFT EQUAL leftAlias = ident COMMA? RIGHT EQUAL rightAlias = ident
   ;

joinCriteria
   : ON logicalExpression
   ;

joinHintList
   : hintPair (COMMA? hintPair)*
   ;

hintPair
   : leftHintKey = LEFT_HINT DOT ID EQUAL leftHintValue = ident             #leftHint
   | rightHintKey = RIGHT_HINT DOT ID EQUAL rightHintValue = ident          #rightHint
   ;

renameClasue
   : orignalField = wcFieldExpression AS renamedField = wcFieldExpression
   ;

byClause
   : BY fieldList
   ;

statsByClause
   : BY fieldList
   | BY bySpanClause
   | BY bySpanClause COMMA fieldList
   ;

bySpanClause
   : spanClause (AS alias = qualifiedName)?
   ;

spanClause
   : SPAN LT_PRTHS fieldExpression COMMA value = literalValue (unit = timespanUnit)? RT_PRTHS
   ;

sortbyClause
   : sortField (COMMA sortField)*
   ;

evalClause
   : fieldExpression EQUAL expression
   ;

// aggregation terms
statsAggTerm
   : statsFunction (AS alias = wcFieldExpression)?
   ;

// aggregation functions
statsFunction
   : statsFunctionName LT_PRTHS valueExpression RT_PRTHS                                                                            # statsFunctionCall
   | COUNT LT_PRTHS RT_PRTHS                                                                                                        # countAllFunctionCall
   | (DISTINCT_COUNT | DC) LT_PRTHS valueExpression RT_PRTHS                                                                        # distinctCountFunctionCall
   | percentileFunctionName = (PERCENTILE | PERCENTILE_APPROX) LT_PRTHS valueExpression COMMA percent = integerLiteral RT_PRTHS     # percentileFunctionCall
   ;

statsFunctionName
   : AVG
   | COUNT
   | SUM
   | MIN
   | MAX
   | STDDEV_SAMP
   | STDDEV_POP
   ;

// expressions
expression
   : logicalExpression
   | valueExpression
   ;

logicalExpression
   : NOT logicalExpression                                      # logicalNot
   | comparisonExpression                                       # comparsion
   | left = logicalExpression (AND)? right = logicalExpression  # logicalAnd
   | left = logicalExpression OR right = logicalExpression      # logicalOr
   | left = logicalExpression XOR right = logicalExpression     # logicalXor
   | booleanExpression                                          # booleanExpr
   ;

comparisonExpression
   : left = valueExpression comparisonOperator right = valueExpression  # compareExpr
   | valueExpression NOT? IN valueList                                  # inExpr
   | expr1 = functionArg NOT? BETWEEN expr2 = functionArg AND expr3 = functionArg   # between
   ;

valueExpressionList
   : valueExpression
   | LT_PRTHS valueExpression (COMMA valueExpression)* RT_PRTHS
   ;

valueExpression
   : left = valueExpression binaryOperator = (STAR | DIVIDE | MODULE) right = valueExpression   # binaryArithmetic
   | left = valueExpression binaryOperator = (PLUS | MINUS) right = valueExpression             # binaryArithmetic
   | primaryExpression                                                                          # valueExpressionDefault
   | positionFunction                                                                           # positionFunctionCall
   | caseFunction                                                                               # caseExpr
   | timestampFunction                                                                          # timestampFunctionCall
   | geoipFunction                                                                              # geoFunctionCall
   | LT_PRTHS valueExpression RT_PRTHS                                                          # parentheticValueExpr
   | LT_SQR_PRTHS subSearch RT_SQR_PRTHS                                                        # scalarSubqueryExpr
   ;

primaryExpression
   : evalFunctionCall
   | fieldExpression
   | literalValue
   ;

positionFunction
   : positionFunctionName LT_PRTHS functionArg IN functionArg RT_PRTHS
   ;

booleanExpression
   : booleanFunctionCall                                                # booleanFunctionCallExpr
   | isEmptyExpression                                                  # isEmptyExpr
   | valueExpressionList NOT? IN LT_SQR_PRTHS subSearch RT_SQR_PRTHS    # inSubqueryExpr
   | EXISTS LT_SQR_PRTHS subSearch RT_SQR_PRTHS                         # existsSubqueryExpr
   | cidrMatchFunctionCall                                              # cidrFunctionCallExpr
   ;

 isEmptyExpression
   : (ISEMPTY | ISBLANK) LT_PRTHS functionArg RT_PRTHS
   ;

 caseFunction
    : CASE LT_PRTHS logicalExpression COMMA valueExpression (COMMA logicalExpression COMMA valueExpression)* (ELSE valueExpression)? RT_PRTHS
    ;

relevanceExpression
   : singleFieldRelevanceFunction
   | multiFieldRelevanceFunction
   ;

// Field is a single column
singleFieldRelevanceFunction
   : singleFieldRelevanceFunctionName LT_PRTHS field = relevanceField COMMA query = relevanceQuery (COMMA relevanceArg)* RT_PRTHS
   ;

// Field is a list of columns
multiFieldRelevanceFunction
   : multiFieldRelevanceFunctionName LT_PRTHS LT_SQR_PRTHS field = relevanceFieldAndWeight (COMMA field = relevanceFieldAndWeight)* RT_SQR_PRTHS COMMA query = relevanceQuery (COMMA relevanceArg)* RT_PRTHS
   ;

// tables
tableSource
   : tableQualifiedName
   | ID_DATE_SUFFIX
   ;

tableFunction
   : qualifiedName LT_PRTHS functionArgs RT_PRTHS
   ;

// fields
fieldList
   : fieldExpression (COMMA fieldExpression)*
   ;

wcFieldList
   : wcFieldExpression (COMMA wcFieldExpression)*
   ;

sortField
   : (PLUS | MINUS)? sortFieldExpression
   ;

sortFieldExpression
   : fieldExpression
   | AUTO LT_PRTHS fieldExpression RT_PRTHS
   | STR LT_PRTHS fieldExpression RT_PRTHS
   | IP LT_PRTHS fieldExpression RT_PRTHS
   | NUM LT_PRTHS fieldExpression RT_PRTHS
   ;

fieldExpression
   : qualifiedName
   ;

wcFieldExpression
   : wcQualifiedName
   ;

// functions
evalFunctionCall
   : evalFunctionName LT_PRTHS functionArgs RT_PRTHS
   ;

// cast function
dataTypeFunctionCall
   : CAST LT_PRTHS expression AS convertedDataType RT_PRTHS
   ;

// geoip function
geoipFunction
   : GEOIP LT_PRTHS (datasource = functionArg COMMA)? ipAddress = functionArg (COMMA properties = stringLiteral)? RT_PRTHS
   ;

// boolean functions
booleanFunctionCall
   : conditionFunctionBase LT_PRTHS functionArgs RT_PRTHS
   ;

cidrMatchFunctionCall
   : CIDRMATCH LT_PRTHS ipAddress = functionArg COMMA cidrBlock = functionArg RT_PRTHS
   ;

convertedDataType
   : typeName = DATE
   | typeName = TIME
   | typeName = TIMESTAMP
   | typeName = INT
   | typeName = INTEGER
   | typeName = DOUBLE
   | typeName = LONG
   | typeName = FLOAT
   | typeName = STRING
   | typeName = BOOLEAN
   ;

evalFunctionName
   : mathematicalFunctionName
   | dateTimeFunctionName
   | textFunctionName
   | conditionFunctionBase
   | systemFunctionName
   | positionFunctionName
   | coalesceFunctionName
   | cryptographicFunctionName
   | jsonFunctionName
   | collectionFunctionName
   | geoipFunctionName
   ;

functionArgs
   : (functionArg (COMMA functionArg)*)?
   ;

functionArg
   : (ident EQUAL)? valueExpression
   ;

relevanceArg
   : relevanceArgName EQUAL relevanceArgValue
   ;

relevanceArgName
   : ALLOW_LEADING_WILDCARD
   | ANALYZER
   | ANALYZE_WILDCARD
   | AUTO_GENERATE_SYNONYMS_PHRASE_QUERY
   | BOOST
   | CUTOFF_FREQUENCY
   | DEFAULT_FIELD
   | DEFAULT_OPERATOR
   | ENABLE_POSITION_INCREMENTS
   | ESCAPE
   | FIELDS
   | FLAGS
   | FUZZINESS
   | FUZZY_MAX_EXPANSIONS
   | FUZZY_PREFIX_LENGTH
   | FUZZY_REWRITE
   | FUZZY_TRANSPOSITIONS
   | LENIENT
   | LOW_FREQ_OPERATOR
   | MAX_DETERMINIZED_STATES
   | MAX_EXPANSIONS
   | MINIMUM_SHOULD_MATCH
   | OPERATOR
   | PHRASE_SLOP
   | PREFIX_LENGTH
   | QUOTE_ANALYZER
   | QUOTE_FIELD_SUFFIX
   | REWRITE
   | SLOP
   | TIE_BREAKER
   | TIME_ZONE
   | TYPE
   | ZERO_TERMS_QUERY
   ;

relevanceFieldAndWeight
   : field = relevanceField
   | field = relevanceField weight = relevanceFieldWeight
   | field = relevanceField BIT_XOR_OP weight = relevanceFieldWeight
   ;

relevanceFieldWeight
   : integerLiteral
   | decimalLiteral
   ;

relevanceField
   : qualifiedName
   | stringLiteral
   ;

relevanceQuery
   : relevanceArgValue
   ;

relevanceArgValue
   : qualifiedName
   | literalValue
   ;

mathematicalFunctionName
   : ABS
   | CBRT
   | CEIL
   | CEILING
   | CONV
   | CRC32
   | E
   | EXP
   | FLOOR
   | LN
   | LOG
   | LOG10
   | LOG2
   | MOD
   | PI
   | POW
   | POWER
   | RAND
   | ROUND
   | SIGN
   | SIGNUM
   | SQRT
   | TRUNCATE
   | trigonometricFunctionName
   ;

trigonometricFunctionName
   : ACOS
   | ASIN
   | ATAN
   | ATAN2
   | COS
   | COT
   | DEGREES
   | RADIANS
   | SIN
   | TAN
   ;

cryptographicFunctionName
   : MD5
   | SHA1
   | SHA2
   ;

dateTimeFunctionName
   : ADDDATE
   | ADDTIME
   | CONVERT_TZ
   | CURDATE
   | CURRENT_DATE
   | CURRENT_TIME
   | CURRENT_TIMESTAMP
   | CURRENT_TIMEZONE
   | CURTIME
   | DATE
   | DATEDIFF
   | DATETIME
   | DATE_ADD
   | DATE_FORMAT
   | DATE_SUB
   | DAY
   | DAYNAME
   | DAYOFMONTH
   | DAYOFWEEK
   | DAYOFYEAR
   | DAY_OF_MONTH
   | DAY_OF_WEEK
   | DAY_OF_YEAR
   | FROM_DAYS
   | FROM_UNIXTIME
   | HOUR
   | HOUR_OF_DAY
   | LAST_DAY
   | LOCALTIME
   | LOCALTIMESTAMP
   | MAKEDATE
   | MAKE_DATE
   | MAKETIME
   | MICROSECOND
   | MINUTE
   | MINUTE_OF_DAY
   | MINUTE_OF_HOUR
   | MONTH
   | MONTHNAME
   | MONTH_OF_YEAR
   | NOW
   | PERIOD_ADD
   | PERIOD_DIFF
   | QUARTER
   | SECOND
   | SECOND_OF_MINUTE
   | SEC_TO_TIME
   | STR_TO_DATE
   | SUBDATE
   | SUBTIME
   | SYSDATE
   | TIME
   | TIMEDIFF
   | TIMESTAMP
   | TIME_FORMAT
   | TIME_TO_SEC
   | TO_DAYS
   | TO_SECONDS
   | UNIX_TIMESTAMP
   | UTC_DATE
   | UTC_TIME
   | UTC_TIMESTAMP
   | WEEK
   | WEEKDAY
   | WEEK_OF_YEAR
   | YEAR
   | YEARWEEK
   ;

getFormatFunction
   : GET_FORMAT LT_PRTHS getFormatType COMMA functionArg RT_PRTHS
   ;

getFormatType
   : DATE
   | DATETIME
   | TIME
   | TIMESTAMP
   ;

extractFunction
   : EXTRACT LT_PRTHS datetimePart FROM functionArg RT_PRTHS
   ;

simpleDateTimePart
   : MICROSECOND
   | SECOND
   | MINUTE
   | HOUR
   | DAY
   | WEEK
   | MONTH
   | QUARTER
   | YEAR
   ;

complexDateTimePart
   : SECOND_MICROSECOND
   | MINUTE_MICROSECOND
   | MINUTE_SECOND
   | HOUR_MICROSECOND
   | HOUR_SECOND
   | HOUR_MINUTE
   | DAY_MICROSECOND
   | DAY_SECOND
   | DAY_MINUTE
   | DAY_HOUR
   | YEAR_MONTH
   ;

datetimePart
   : simpleDateTimePart
   | complexDateTimePart
   ;

timestampFunction
   : timestampFunctionName LT_PRTHS simpleDateTimePart COMMA firstArg = functionArg COMMA secondArg = functionArg RT_PRTHS
   ;

timestampFunctionName
   : TIMESTAMPADD
   | TIMESTAMPDIFF
   ;

// condition function return boolean value
conditionFunctionBase
   : LIKE
   | IF
   | ISNULL
   | ISNOTNULL
   | IFNULL
   | NULLIF
   | ISPRESENT
   | JSON_VALID
   ;

systemFunctionName
   : TYPEOF
   ;

textFunctionName
   : SUBSTR
   | SUBSTRING
   | TRIM
   | LTRIM
   | RTRIM
   | LOWER
   | UPPER
   | CONCAT
   | CONCAT_WS
   | LENGTH
   | STRCMP
   | RIGHT
   | LEFT
   | ASCII
   | LOCATE
   | REPLACE
   | REVERSE
   | ISEMPTY
   | ISBLANK
   ;

jsonFunctionName
   : JSON
   | JSON_OBJECT
   | JSON_ARRAY
   | JSON_ARRAY_LENGTH
   | JSON_EXTRACT
   | JSON_KEYS
   | JSON_VALID
//   | JSON_APPEND
//   | JSON_DELETE
//   | JSON_EXTEND
//   | JSON_SET
//   | JSON_ARRAY_ALL_MATCH
//   | JSON_ARRAY_ANY_MATCH
//   | JSON_ARRAY_FILTER
//   | JSON_ARRAY_MAP
//   | JSON_ARRAY_REDUCE
   ;

collectionFunctionName
   : ARRAY
   ;

geoipFunctionName
   : GEOIP
   ; 
    
positionFunctionName
   : POSITION
   ;

coalesceFunctionName
   : COALESCE
   ;

// operators
 comparisonOperator
   : EQUAL
   | NOT_EQUAL
   | LESS
   | NOT_LESS
   | GREATER
   | NOT_GREATER
   | REGEXP
   ;

singleFieldRelevanceFunctionName
   : MATCH
   | MATCH_PHRASE
   | MATCH_BOOL_PREFIX
   | MATCH_PHRASE_PREFIX
   ;

multiFieldRelevanceFunctionName
   : SIMPLE_QUERY_STRING
   | MULTI_MATCH
   | QUERY_STRING
   ;

// literals and values
literalValue
   : stringLiteral
   | integerLiteral
   | decimalLiteral
   | booleanLiteral
   | datetimeLiteral //#datetime
   | intervalLiteral
   ;

intervalLiteral
   : INTERVAL valueExpression intervalUnit
   ;

stringLiteral
   : DQUOTA_STRING
   | SQUOTA_STRING
   ;

integerLiteral
   : (PLUS | MINUS)? INTEGER_LITERAL
   ;

decimalLiteral
   : (PLUS | MINUS)? DECIMAL_LITERAL
   ;

booleanLiteral
   : TRUE
   | FALSE
   ;

// Date and Time Literal, follow ANSI 92
datetimeLiteral
   : dateLiteral
   | timeLiteral
   | timestampLiteral
   ;

dateLiteral
   : DATE date = stringLiteral
   ;

timeLiteral
   : TIME time = stringLiteral
   ;

timestampLiteral
   : TIMESTAMP timestamp = stringLiteral
   ;

intervalUnit
   : MICROSECOND
   | SECOND
   | MINUTE
   | HOUR
   | DAY
   | WEEK
   | MONTH
   | QUARTER
   | YEAR
   | SECOND_MICROSECOND
   | MINUTE_MICROSECOND
   | MINUTE_SECOND
   | HOUR_MICROSECOND
   | HOUR_SECOND
   | HOUR_MINUTE
   | DAY_MICROSECOND
   | DAY_SECOND
   | DAY_MINUTE
   | DAY_HOUR
   | YEAR_MONTH
   ;

timespanUnit
   : MS
   | S
   | M
   | H
   | D
   | W
   | Q
   | Y
   | MILLISECOND
   | SECOND
   | MINUTE
   | HOUR
   | DAY
   | WEEK
   | MONTH
   | QUARTER
   | YEAR
   ;

valueList
   : LT_PRTHS literalValue (COMMA literalValue)* RT_PRTHS
   ;

qualifiedName
   : ident (DOT ident)* # identsAsQualifiedName
   ;

tableQualifiedName
   : tableIdent (DOT ident)* # identsAsTableQualifiedName
   ;

wcQualifiedName
   : wildcard (DOT wildcard)* # identsAsWildcardQualifiedName
   ;

ident
   : (DOT)? ID
   | BACKTICK ident BACKTICK
   | BQUOTA_STRING
   | keywordsCanBeId
   ;

tableIdent
   : (CLUSTER)? ident
   ;

wildcard
   : ident (MODULE ident)* (MODULE)?
   | SINGLE_QUOTE wildcard SINGLE_QUOTE
   | DOUBLE_QUOTE wildcard DOUBLE_QUOTE
   | BACKTICK wildcard BACKTICK
   ;

keywordsCanBeId
   : D // OD SQL and ODBC special
   | timespanUnit
   | SPAN
   | evalFunctionName
   | relevanceArgName
   | intervalUnit
   | dateTimeFunctionName
   | textFunctionName
   | jsonFunctionName
   | mathematicalFunctionName
   | positionFunctionName
   | cryptographicFunctionName
   | singleFieldRelevanceFunctionName
   | multiFieldRelevanceFunctionName
   | commandName
   | comparisonOperator
   | explainMode
   | correlationType
   // commands assist keywords
   | IN
   | SOURCE
   | INDEX
   | DESC
   | DATASOURCES
   | AUTO
   | STR
   | IP
   | NUM
   | FROM
   | PATTERN
   | NEW_FIELD
   | SCOPE
   | MAPPING
   | WITH
   | USING
   | CAST
   | GET_FORMAT
   | EXTRACT
   | INTERVAL
   | PLUS
   | MINUS
   | INCLUDEFIELDS
   | NULLS
   // ARGUMENT KEYWORDS
   | KEEPEMPTY
   | CONSECUTIVE
   | DEDUP_SPLITVALUES
   | PARTITIONS
   | ALLNUM
   | DELIM
   | CENTROIDS
   | ITERATIONS
   | DISTANCE_TYPE
   | NUMBER_OF_TREES
   | SHINGLE_SIZE
   | SAMPLE_SIZE
   | OUTPUT_AFTER
   | TIME_DECAY
   | ANOMALY_RATE
   | CATEGORY_FIELD
   | TIME_FIELD
   | TIME_ZONE
   | TRAINING_DATA_SIZE
   | ANOMALY_SCORE_THRESHOLD
   // AGGREGATIONS
   | statsFunctionName
   | DISTINCT_COUNT
   | PERCENTILE
   | PERCENTILE_APPROX
   | ESTDC
   | ESTDC_ERROR
   | MEAN
   | MEDIAN
   | MODE
   | RANGE
   | STDEV
   | STDEVP
   | SUMSQ
   | VAR_SAMP
   | VAR_POP
   | TAKE
   | FIRST
   | LAST
   | LIST
   | VALUES
   | EARLIEST
   | EARLIEST_TIME
   | LATEST
   | LATEST_TIME
   | PER_DAY
   | PER_HOUR
   | PER_MINUTE
   | PER_SECOND
   | RATE
   | SPARKLINE
   | C
   | DC
   // JOIN TYPE
   | OUTER
   | INNER
   | CROSS
   | LEFT
   | RIGHT
   | FULL
   | SEMI
   | ANTI
   | BETWEEN
   | CIDRMATCH
   | trendlineType
   ;<|MERGE_RESOLUTION|>--- conflicted
+++ resolved
@@ -54,10 +54,7 @@
    | fillnullCommand
    | fieldsummaryCommand
    | flattenCommand
-<<<<<<< HEAD
    | expandCommand
-=======
->>>>>>> bdb48489
    | trendlineCommand
    ;
 
@@ -86,14 +83,10 @@
    | PATTERNS
    | LOOKUP
    | RENAME
-   | FLATTEN
    | EXPAND
    | FILLNULL
    | FIELDSUMMARY
-<<<<<<< HEAD
-=======
    | FLATTEN
->>>>>>> bdb48489
    | TRENDLINE
    ;
 
@@ -263,31 +256,21 @@
     : FLATTEN fieldExpression
     ;
 
-<<<<<<< HEAD
 expandCommand
     : EXPAND fieldExpression
     ;
 
-=======
->>>>>>> bdb48489
 trendlineCommand
    : TRENDLINE (SORT sortField)? trendlineClause (trendlineClause)*
    ;
 
 trendlineClause
-<<<<<<< HEAD
-   : trendlineType LT_PRTHS numberOfDataPoints = integerLiteral COMMA field = fieldExpression RT_PRTHS AS alias = fieldExpression
-=======
    : trendlineType LT_PRTHS numberOfDataPoints = integerLiteral COMMA field = fieldExpression RT_PRTHS (AS alias = qualifiedName)?
->>>>>>> bdb48489
    ;
 
 trendlineType
    : SMA
-<<<<<<< HEAD
    | WMA
-=======
->>>>>>> bdb48489
    ;
 
 kmeansCommand
