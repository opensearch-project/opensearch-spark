/*
 * Copyright OpenSearch Contributors
 * SPDX-License-Identifier: Apache-2.0
 */

parser grammar OpenSearchPPLParser;


options { tokenVocab = OpenSearchPPLLexer; }
root
   : pplStatement? EOF
   ;

// statement
pplStatement
   : dmlStatement
   ;

dmlStatement
   : (explainCommand PIPE)? queryStatement
   ;

queryStatement
   : pplCommands (PIPE commands)*
   ;

subSearch
   : searchCommand (PIPE commands)*
   ;

// commands
pplCommands
   : searchCommand
   | describeCommand
   ;

commands
   : whereCommand
   | correlateCommand
   | joinCommand
   | fieldsCommand
   | statsCommand
   | dedupCommand
   | sortCommand
   | headCommand
   | topCommand
   | rareCommand
   | evalCommand
   | grokCommand
   | parseCommand
   | patternsCommand
   | lookupCommand
   | renameCommand
   | fillnullCommand
   | fieldsummaryCommand
   | flattenCommand
<<<<<<< HEAD
   | expandCommand
=======
   | trendlineCommand
>>>>>>> bdb48489
   ;

commandName
   : SEARCH
   | DESCRIBE
   | SHOW
   | AD
   | ML
   | KMEANS
   | WHERE
   | CORRELATE
   | JOIN
   | FIELDS
   | STATS
   | EVENTSTATS
   | DEDUP
   | EXPLAIN
   | SORT
   | HEAD
   | TOP
   | RARE
   | EVAL
   | GROK
   | PARSE
   | PATTERNS
   | LOOKUP
   | RENAME
   | EXPAND
   | FILLNULL
   | FIELDSUMMARY
   | FLATTEN
   | TRENDLINE
   ;

searchCommand
   : (SEARCH)? fromClause                       # searchFrom
   | (SEARCH)? fromClause logicalExpression     # searchFromFilter
   | (SEARCH)? logicalExpression fromClause     # searchFilterFrom
   ;

fieldsummaryCommand
   : FIELDSUMMARY (fieldsummaryParameter)*
   ;

fieldsummaryParameter
   : INCLUDEFIELDS EQUAL fieldList          # fieldsummaryIncludeFields
   | NULLS EQUAL booleanLiteral             # fieldsummaryNulls
   ;

describeCommand
   : DESCRIBE tableSourceClause
   ;

explainCommand
    : EXPLAIN explainMode
    ;

explainMode
    : FORMATTED
    | COST
    | CODEGEN
    | EXTENDED
    | SIMPLE
    ;

showDataSourcesCommand
    : SHOW DATASOURCES
    ;

whereCommand
    : WHERE logicalExpression
    ;

correlateCommand
    : CORRELATE correlationType FIELDS LT_PRTHS fieldList RT_PRTHS (scopeClause)? mappingList
    ;

correlationType
    : SELF
    | EXACT
    | APPROXIMATE
    ;

scopeClause
    : SCOPE LT_PRTHS fieldExpression COMMA value = literalValue (unit = timespanUnit)? RT_PRTHS
    ;

mappingList
    : MAPPING LT_PRTHS ( mappingClause (COMMA mappingClause)* ) RT_PRTHS
    ;

mappingClause
    : left = qualifiedName comparisonOperator right = qualifiedName # mappingCompareExpr
    ;

fieldsCommand
   : FIELDS (PLUS | MINUS)? fieldList
   ;

renameCommand
   : RENAME renameClasue (COMMA renameClasue)*
   ;

statsCommand
   : (STATS | EVENTSTATS) (PARTITIONS EQUAL partitions = integerLiteral)? (ALLNUM EQUAL allnum = booleanLiteral)? (DELIM EQUAL delim = stringLiteral)? statsAggTerm (COMMA statsAggTerm)* (statsByClause)? (DEDUP_SPLITVALUES EQUAL dedupsplit = booleanLiteral)?
   ;

dedupCommand
   : DEDUP (number = integerLiteral)? fieldList (KEEPEMPTY EQUAL keepempty = booleanLiteral)? (CONSECUTIVE EQUAL consecutive = booleanLiteral)?
   ;

sortCommand
   : SORT sortbyClause
   ;

evalCommand
   : EVAL evalClause (COMMA evalClause)*
   ;

headCommand
   : HEAD (number = integerLiteral)? (FROM from = integerLiteral)?
   ;

topCommand
   : TOP (number = integerLiteral)? fieldList (byClause)?
   ;

rareCommand
   : RARE fieldList (byClause)?
   ;

grokCommand
   : GROK (source_field = expression) (pattern = stringLiteral)
   ;

parseCommand
   : PARSE (source_field = expression) (pattern = stringLiteral)
   ;

patternsCommand
   : PATTERNS (patternsParameter)* (source_field = expression)
   ;

patternsParameter
   : (NEW_FIELD EQUAL new_field = stringLiteral)
   | (PATTERN EQUAL pattern = stringLiteral)
   ;

patternsMethod
   : PUNCT
   | REGEX
   ;

// lookup
lookupCommand
   : LOOKUP tableSource lookupMappingList ((APPEND | REPLACE) outputCandidateList)?
   ;

lookupMappingList
   : lookupPair (COMMA lookupPair)*
   ;

outputCandidateList
   : lookupPair (COMMA lookupPair)*
   ;

 // The lookup pair will generate a K-V pair.
 // The format is Key -> Alias(outputFieldName, inputField), Value -> outputField. For example:
 // 1. When lookupPair is "name AS cName", the key will be Alias(cName, Field(name)), the value will be Field(cName)
 // 2. When lookupPair is "dept", the key is Alias(dept, Field(dept)), value is Field(dept)
lookupPair
   : inputField = fieldExpression (AS outputField = fieldExpression)?
   ;

fillnullCommand
   : FILLNULL (fillNullWithTheSameValue
   | fillNullWithFieldVariousValues)
   ;

 fillNullWithTheSameValue
 : WITH nullReplacement IN nullableField (COMMA nullableField)*
 ;

 fillNullWithFieldVariousValues
 : USING nullableField EQUAL nullReplacement (COMMA nullableField EQUAL nullReplacement)*
 ;


   nullableField
   : fieldExpression
   ;

   nullReplacement
   : expression
   ;

expandCommand
    : EXPAND fieldExpression
    ;
    
flattenCommand
    : FLATTEN fieldExpression
    ;

trendlineCommand
   : TRENDLINE (SORT sortField)? trendlineClause (trendlineClause)*
   ;

trendlineClause
   : trendlineType LT_PRTHS numberOfDataPoints = integerLiteral COMMA field = fieldExpression RT_PRTHS (AS alias = qualifiedName)?
   ;

trendlineType
   : SMA
   ;

kmeansCommand
   : KMEANS (kmeansParameter)*
   ;

kmeansParameter
   : (CENTROIDS EQUAL centroids = integerLiteral)
   | (ITERATIONS EQUAL iterations = integerLiteral)
   | (DISTANCE_TYPE EQUAL distance_type = stringLiteral)
   ;

adCommand
   : AD (adParameter)*
   ;

adParameter
   : (NUMBER_OF_TREES EQUAL number_of_trees = integerLiteral)
   | (SHINGLE_SIZE EQUAL shingle_size = integerLiteral)
   | (SAMPLE_SIZE EQUAL sample_size = integerLiteral)
   | (OUTPUT_AFTER EQUAL output_after = integerLiteral)
   | (TIME_DECAY EQUAL time_decay = decimalLiteral)
   | (ANOMALY_RATE EQUAL anomaly_rate = decimalLiteral)
   | (CATEGORY_FIELD EQUAL category_field = stringLiteral)
   | (TIME_FIELD EQUAL time_field = stringLiteral)
   | (DATE_FORMAT EQUAL date_format = stringLiteral)
   | (TIME_ZONE EQUAL time_zone = stringLiteral)
   | (TRAINING_DATA_SIZE EQUAL training_data_size = integerLiteral)
   | (ANOMALY_SCORE_THRESHOLD EQUAL anomaly_score_threshold = decimalLiteral)
   ;

mlCommand
   : ML (mlArg)*
   ;

mlArg
   : (argName = ident EQUAL argValue = literalValue)
   ;

// clauses
fromClause
   : SOURCE EQUAL tableOrSubqueryClause
   | INDEX EQUAL tableOrSubqueryClause
   ;

tableOrSubqueryClause
   : LT_SQR_PRTHS subSearch RT_SQR_PRTHS (AS alias = qualifiedName)?
   | tableSourceClause
   ;

// One tableSourceClause will generate one Relation node with/without one alias
// even if the relation contains more than one table sources.
// These table sources in one relation will be readed one by one in OpenSearch.
// But it may have different behaivours in different execution backends.
// For example, a Spark UnresovledRelation node only accepts one data source.
tableSourceClause
   : tableSource (COMMA tableSource)* (AS alias = qualifiedName)?
   ;

// join
joinCommand
   : (joinType) JOIN sideAlias joinHintList? joinCriteria? right = tableOrSubqueryClause
   ;

joinType
   : INNER?
   | CROSS
   | LEFT OUTER?
   | RIGHT OUTER?
   | FULL OUTER?
   | LEFT? SEMI
   | LEFT? ANTI
   ;

sideAlias
   : LEFT EQUAL leftAlias = ident COMMA? RIGHT EQUAL rightAlias = ident
   ;

joinCriteria
   : ON logicalExpression
   ;

joinHintList
   : hintPair (COMMA? hintPair)*
   ;

hintPair
   : leftHintKey = LEFT_HINT DOT ID EQUAL leftHintValue = ident             #leftHint
   | rightHintKey = RIGHT_HINT DOT ID EQUAL rightHintValue = ident          #rightHint
   ;

renameClasue
   : orignalField = wcFieldExpression AS renamedField = wcFieldExpression
   ;

byClause
   : BY fieldList
   ;

statsByClause
   : BY fieldList
   | BY bySpanClause
   | BY bySpanClause COMMA fieldList
   ;

bySpanClause
   : spanClause (AS alias = qualifiedName)?
   ;

spanClause
   : SPAN LT_PRTHS fieldExpression COMMA value = literalValue (unit = timespanUnit)? RT_PRTHS
   ;

sortbyClause
   : sortField (COMMA sortField)*
   ;

evalClause
   : fieldExpression EQUAL expression
   ;

// aggregation terms
statsAggTerm
   : statsFunction (AS alias = wcFieldExpression)?
   ;

// aggregation functions
statsFunction
   : statsFunctionName LT_PRTHS valueExpression RT_PRTHS                                                                            # statsFunctionCall
   | COUNT LT_PRTHS RT_PRTHS                                                                                                        # countAllFunctionCall
   | (DISTINCT_COUNT | DC) LT_PRTHS valueExpression RT_PRTHS                                                                        # distinctCountFunctionCall
   | percentileFunctionName = (PERCENTILE | PERCENTILE_APPROX) LT_PRTHS valueExpression COMMA percent = integerLiteral RT_PRTHS     # percentileFunctionCall
   ;

statsFunctionName
   : AVG
   | COUNT
   | SUM
   | MIN
   | MAX
   | STDDEV_SAMP
   | STDDEV_POP
   ;

// expressions
expression
   : logicalExpression
   | valueExpression
   ;

logicalExpression
   : NOT logicalExpression                                      # logicalNot
   | comparisonExpression                                       # comparsion
   | left = logicalExpression (AND)? right = logicalExpression  # logicalAnd
   | left = logicalExpression OR right = logicalExpression      # logicalOr
   | left = logicalExpression XOR right = logicalExpression     # logicalXor
   | booleanExpression                                          # booleanExpr
   ;

comparisonExpression
   : left = valueExpression comparisonOperator right = valueExpression  # compareExpr
   | valueExpression NOT? IN valueList                                  # inExpr
   | expr1 = functionArg NOT? BETWEEN expr2 = functionArg AND expr3 = functionArg   # between
   ;

valueExpressionList
   : valueExpression
   | LT_PRTHS valueExpression (COMMA valueExpression)* RT_PRTHS
   ;

valueExpression
   : left = valueExpression binaryOperator = (STAR | DIVIDE | MODULE) right = valueExpression   # binaryArithmetic
   | left = valueExpression binaryOperator = (PLUS | MINUS) right = valueExpression             # binaryArithmetic
   | primaryExpression                                                                          # valueExpressionDefault
   | positionFunction                                                                           # positionFunctionCall
   | caseFunction                                                                               # caseExpr
   | timestampFunction                                                                          # timestampFunctionCall
   | LT_PRTHS valueExpression RT_PRTHS                                                          # parentheticValueExpr
   | LT_SQR_PRTHS subSearch RT_SQR_PRTHS                                                        # scalarSubqueryExpr
   ;

primaryExpression
   : evalFunctionCall
   | fieldExpression
   | literalValue
   ;

positionFunction
   : positionFunctionName LT_PRTHS functionArg IN functionArg RT_PRTHS
   ;

booleanExpression
   : booleanFunctionCall                                                # booleanFunctionCallExpr
   | isEmptyExpression                                                  # isEmptyExpr
   | valueExpressionList NOT? IN LT_SQR_PRTHS subSearch RT_SQR_PRTHS    # inSubqueryExpr
   | EXISTS LT_SQR_PRTHS subSearch RT_SQR_PRTHS                         # existsSubqueryExpr
   | cidrMatchFunctionCall                                              # cidrFunctionCallExpr
   ;

 isEmptyExpression
   : (ISEMPTY | ISBLANK) LT_PRTHS functionArg RT_PRTHS
   ;

 caseFunction
    : CASE LT_PRTHS logicalExpression COMMA valueExpression (COMMA logicalExpression COMMA valueExpression)* (ELSE valueExpression)? RT_PRTHS
    ;

relevanceExpression
   : singleFieldRelevanceFunction
   | multiFieldRelevanceFunction
   ;

// Field is a single column
singleFieldRelevanceFunction
   : singleFieldRelevanceFunctionName LT_PRTHS field = relevanceField COMMA query = relevanceQuery (COMMA relevanceArg)* RT_PRTHS
   ;

// Field is a list of columns
multiFieldRelevanceFunction
   : multiFieldRelevanceFunctionName LT_PRTHS LT_SQR_PRTHS field = relevanceFieldAndWeight (COMMA field = relevanceFieldAndWeight)* RT_SQR_PRTHS COMMA query = relevanceQuery (COMMA relevanceArg)* RT_PRTHS
   ;

// tables
tableSource
   : tableQualifiedName
   | ID_DATE_SUFFIX
   ;

tableFunction
   : qualifiedName LT_PRTHS functionArgs RT_PRTHS
   ;

// fields
fieldList
   : fieldExpression (COMMA fieldExpression)*
   ;

wcFieldList
   : wcFieldExpression (COMMA wcFieldExpression)*
   ;

sortField
   : (PLUS | MINUS)? sortFieldExpression
   ;

sortFieldExpression
   : fieldExpression
   | AUTO LT_PRTHS fieldExpression RT_PRTHS
   | STR LT_PRTHS fieldExpression RT_PRTHS
   | IP LT_PRTHS fieldExpression RT_PRTHS
   | NUM LT_PRTHS fieldExpression RT_PRTHS
   ;

fieldExpression
   : qualifiedName
   ;

wcFieldExpression
   : wcQualifiedName
   ;

// functions
evalFunctionCall
   : evalFunctionName LT_PRTHS functionArgs RT_PRTHS
   ;

// cast function
dataTypeFunctionCall
   : CAST LT_PRTHS expression AS convertedDataType RT_PRTHS
   ;

// boolean functions
booleanFunctionCall
   : conditionFunctionBase LT_PRTHS functionArgs RT_PRTHS
   ;

cidrMatchFunctionCall
   : CIDRMATCH LT_PRTHS ipAddress = functionArg COMMA cidrBlock = functionArg RT_PRTHS
   ;

convertedDataType
   : typeName = DATE
   | typeName = TIME
   | typeName = TIMESTAMP
   | typeName = INT
   | typeName = INTEGER
   | typeName = DOUBLE
   | typeName = LONG
   | typeName = FLOAT
   | typeName = STRING
   | typeName = BOOLEAN
   ;

evalFunctionName
   : mathematicalFunctionName
   | dateTimeFunctionName
   | textFunctionName
   | conditionFunctionBase
   | systemFunctionName
   | positionFunctionName
   | coalesceFunctionName
   | cryptographicFunctionName
   | jsonFunctionName
   | collectionFunctionName
   ;

functionArgs
   : (functionArg (COMMA functionArg)*)?
   ;

functionArg
   : (ident EQUAL)? valueExpression
   ;

relevanceArg
   : relevanceArgName EQUAL relevanceArgValue
   ;

relevanceArgName
   : ALLOW_LEADING_WILDCARD
   | ANALYZER
   | ANALYZE_WILDCARD
   | AUTO_GENERATE_SYNONYMS_PHRASE_QUERY
   | BOOST
   | CUTOFF_FREQUENCY
   | DEFAULT_FIELD
   | DEFAULT_OPERATOR
   | ENABLE_POSITION_INCREMENTS
   | ESCAPE
   | FIELDS
   | FLAGS
   | FUZZINESS
   | FUZZY_MAX_EXPANSIONS
   | FUZZY_PREFIX_LENGTH
   | FUZZY_REWRITE
   | FUZZY_TRANSPOSITIONS
   | LENIENT
   | LOW_FREQ_OPERATOR
   | MAX_DETERMINIZED_STATES
   | MAX_EXPANSIONS
   | MINIMUM_SHOULD_MATCH
   | OPERATOR
   | PHRASE_SLOP
   | PREFIX_LENGTH
   | QUOTE_ANALYZER
   | QUOTE_FIELD_SUFFIX
   | REWRITE
   | SLOP
   | TIE_BREAKER
   | TIME_ZONE
   | TYPE
   | ZERO_TERMS_QUERY
   ;

relevanceFieldAndWeight
   : field = relevanceField
   | field = relevanceField weight = relevanceFieldWeight
   | field = relevanceField BIT_XOR_OP weight = relevanceFieldWeight
   ;

relevanceFieldWeight
   : integerLiteral
   | decimalLiteral
   ;

relevanceField
   : qualifiedName
   | stringLiteral
   ;

relevanceQuery
   : relevanceArgValue
   ;

relevanceArgValue
   : qualifiedName
   | literalValue
   ;

mathematicalFunctionName
   : ABS
   | CBRT
   | CEIL
   | CEILING
   | CONV
   | CRC32
   | E
   | EXP
   | FLOOR
   | LN
   | LOG
   | LOG10
   | LOG2
   | MOD
   | PI
   | POW
   | POWER
   | RAND
   | ROUND
   | SIGN
   | SIGNUM
   | SQRT
   | TRUNCATE
   | trigonometricFunctionName
   ;

trigonometricFunctionName
   : ACOS
   | ASIN
   | ATAN
   | ATAN2
   | COS
   | COT
   | DEGREES
   | RADIANS
   | SIN
   | TAN
   ;

cryptographicFunctionName
   : MD5
   | SHA1
   | SHA2
   ;

dateTimeFunctionName
   : ADDDATE
   | ADDTIME
   | CONVERT_TZ
   | CURDATE
   | CURRENT_DATE
   | CURRENT_TIME
   | CURRENT_TIMESTAMP
   | CURRENT_TIMEZONE
   | CURTIME
   | DATE
   | DATEDIFF
   | DATETIME
   | DATE_ADD
   | DATE_FORMAT
   | DATE_SUB
   | DAY
   | DAYNAME
   | DAYOFMONTH
   | DAYOFWEEK
   | DAYOFYEAR
   | DAY_OF_MONTH
   | DAY_OF_WEEK
   | DAY_OF_YEAR
   | FROM_DAYS
   | FROM_UNIXTIME
   | HOUR
   | HOUR_OF_DAY
   | LAST_DAY
   | LOCALTIME
   | LOCALTIMESTAMP
   | MAKEDATE
   | MAKE_DATE
   | MAKETIME
   | MICROSECOND
   | MINUTE
   | MINUTE_OF_DAY
   | MINUTE_OF_HOUR
   | MONTH
   | MONTHNAME
   | MONTH_OF_YEAR
   | NOW
   | PERIOD_ADD
   | PERIOD_DIFF
   | QUARTER
   | SECOND
   | SECOND_OF_MINUTE
   | SEC_TO_TIME
   | STR_TO_DATE
   | SUBDATE
   | SUBTIME
   | SYSDATE
   | TIME
   | TIMEDIFF
   | TIMESTAMP
   | TIME_FORMAT
   | TIME_TO_SEC
   | TO_DAYS
   | TO_SECONDS
   | UNIX_TIMESTAMP
   | UTC_DATE
   | UTC_TIME
   | UTC_TIMESTAMP
   | WEEK
   | WEEKDAY
   | WEEK_OF_YEAR
   | YEAR
   | YEARWEEK
   ;

getFormatFunction
   : GET_FORMAT LT_PRTHS getFormatType COMMA functionArg RT_PRTHS
   ;

getFormatType
   : DATE
   | DATETIME
   | TIME
   | TIMESTAMP
   ;

extractFunction
   : EXTRACT LT_PRTHS datetimePart FROM functionArg RT_PRTHS
   ;

simpleDateTimePart
   : MICROSECOND
   | SECOND
   | MINUTE
   | HOUR
   | DAY
   | WEEK
   | MONTH
   | QUARTER
   | YEAR
   ;

complexDateTimePart
   : SECOND_MICROSECOND
   | MINUTE_MICROSECOND
   | MINUTE_SECOND
   | HOUR_MICROSECOND
   | HOUR_SECOND
   | HOUR_MINUTE
   | DAY_MICROSECOND
   | DAY_SECOND
   | DAY_MINUTE
   | DAY_HOUR
   | YEAR_MONTH
   ;

datetimePart
   : simpleDateTimePart
   | complexDateTimePart
   ;

timestampFunction
   : timestampFunctionName LT_PRTHS simpleDateTimePart COMMA firstArg = functionArg COMMA secondArg = functionArg RT_PRTHS
   ;

timestampFunctionName
   : TIMESTAMPADD
   | TIMESTAMPDIFF
   ;

// condition function return boolean value
conditionFunctionBase
   : LIKE
   | IF
   | ISNULL
   | ISNOTNULL
   | IFNULL
   | NULLIF
   | ISPRESENT
   | JSON_VALID
   ;

systemFunctionName
   : TYPEOF
   ;

textFunctionName
   : SUBSTR
   | SUBSTRING
   | TRIM
   | LTRIM
   | RTRIM
   | LOWER
   | UPPER
   | CONCAT
   | CONCAT_WS
   | LENGTH
   | STRCMP
   | RIGHT
   | LEFT
   | ASCII
   | LOCATE
   | REPLACE
   | REVERSE
   | ISEMPTY
   | ISBLANK
   ;

jsonFunctionName
   : JSON
   | JSON_OBJECT
   | JSON_ARRAY
   | JSON_ARRAY_LENGTH
   | JSON_EXTRACT
   | JSON_KEYS
   | JSON_VALID
//   | JSON_APPEND
//   | JSON_DELETE
//   | JSON_EXTEND
//   | JSON_SET
//   | JSON_ARRAY_ALL_MATCH
//   | JSON_ARRAY_ANY_MATCH
//   | JSON_ARRAY_FILTER
//   | JSON_ARRAY_MAP
//   | JSON_ARRAY_REDUCE
   ;

collectionFunctionName
   : ARRAY
   ;

positionFunctionName
   : POSITION
   ;

coalesceFunctionName
   : COALESCE
   ;

// operators
 comparisonOperator
   : EQUAL
   | NOT_EQUAL
   | LESS
   | NOT_LESS
   | GREATER
   | NOT_GREATER
   | REGEXP
   ;

singleFieldRelevanceFunctionName
   : MATCH
   | MATCH_PHRASE
   | MATCH_BOOL_PREFIX
   | MATCH_PHRASE_PREFIX
   ;

multiFieldRelevanceFunctionName
   : SIMPLE_QUERY_STRING
   | MULTI_MATCH
   | QUERY_STRING
   ;

// literals and values
literalValue
   : stringLiteral
   | integerLiteral
   | decimalLiteral
   | booleanLiteral
   | datetimeLiteral //#datetime
   | intervalLiteral
   ;

intervalLiteral
   : INTERVAL valueExpression intervalUnit
   ;

stringLiteral
   : DQUOTA_STRING
   | SQUOTA_STRING
   ;

integerLiteral
   : (PLUS | MINUS)? INTEGER_LITERAL
   ;

decimalLiteral
   : (PLUS | MINUS)? DECIMAL_LITERAL
   ;

booleanLiteral
   : TRUE
   | FALSE
   ;

// Date and Time Literal, follow ANSI 92
datetimeLiteral
   : dateLiteral
   | timeLiteral
   | timestampLiteral
   ;

dateLiteral
   : DATE date = stringLiteral
   ;

timeLiteral
   : TIME time = stringLiteral
   ;

timestampLiteral
   : TIMESTAMP timestamp = stringLiteral
   ;

intervalUnit
   : MICROSECOND
   | SECOND
   | MINUTE
   | HOUR
   | DAY
   | WEEK
   | MONTH
   | QUARTER
   | YEAR
   | SECOND_MICROSECOND
   | MINUTE_MICROSECOND
   | MINUTE_SECOND
   | HOUR_MICROSECOND
   | HOUR_SECOND
   | HOUR_MINUTE
   | DAY_MICROSECOND
   | DAY_SECOND
   | DAY_MINUTE
   | DAY_HOUR
   | YEAR_MONTH
   ;

timespanUnit
   : MS
   | S
   | M
   | H
   | D
   | W
   | Q
   | Y
   | MILLISECOND
   | SECOND
   | MINUTE
   | HOUR
   | DAY
   | WEEK
   | MONTH
   | QUARTER
   | YEAR
   ;

valueList
   : LT_PRTHS literalValue (COMMA literalValue)* RT_PRTHS
   ;

qualifiedName
   : ident (DOT ident)* # identsAsQualifiedName
   ;

tableQualifiedName
   : tableIdent (DOT ident)* # identsAsTableQualifiedName
   ;

wcQualifiedName
   : wildcard (DOT wildcard)* # identsAsWildcardQualifiedName
   ;

ident
   : (DOT)? ID
   | BACKTICK ident BACKTICK
   | BQUOTA_STRING
   | keywordsCanBeId
   ;

tableIdent
   : (CLUSTER)? ident
   ;

wildcard
   : ident (MODULE ident)* (MODULE)?
   | SINGLE_QUOTE wildcard SINGLE_QUOTE
   | DOUBLE_QUOTE wildcard DOUBLE_QUOTE
   | BACKTICK wildcard BACKTICK
   ;

keywordsCanBeId
   : D // OD SQL and ODBC special
   | timespanUnit
   | SPAN
   | evalFunctionName
   | relevanceArgName
   | intervalUnit
   | dateTimeFunctionName
   | textFunctionName
   | jsonFunctionName
   | mathematicalFunctionName
   | positionFunctionName
   | cryptographicFunctionName
   | singleFieldRelevanceFunctionName
   | multiFieldRelevanceFunctionName
   | commandName
   | comparisonOperator
   | explainMode
   | correlationType
   // commands assist keywords
   | IN
   | SOURCE
   | INDEX
   | DESC
   | DATASOURCES
   | AUTO
   | STR
   | IP
   | NUM
   | FROM
   | PATTERN
   | NEW_FIELD
   | SCOPE
   | MAPPING
   | WITH
   | USING
   | CAST
   | GET_FORMAT
   | EXTRACT
   | INTERVAL
   | PLUS
   | MINUS
   | INCLUDEFIELDS
   | NULLS
   // ARGUMENT KEYWORDS
   | KEEPEMPTY
   | CONSECUTIVE
   | DEDUP_SPLITVALUES
   | PARTITIONS
   | ALLNUM
   | DELIM
   | CENTROIDS
   | ITERATIONS
   | DISTANCE_TYPE
   | NUMBER_OF_TREES
   | SHINGLE_SIZE
   | SAMPLE_SIZE
   | OUTPUT_AFTER
   | TIME_DECAY
   | ANOMALY_RATE
   | CATEGORY_FIELD
   | TIME_FIELD
   | TIME_ZONE
   | TRAINING_DATA_SIZE
   | ANOMALY_SCORE_THRESHOLD
   // AGGREGATIONS
   | statsFunctionName
   | DISTINCT_COUNT
   | PERCENTILE
   | PERCENTILE_APPROX
   | ESTDC
   | ESTDC_ERROR
   | MEAN
   | MEDIAN
   | MODE
   | RANGE
   | STDEV
   | STDEVP
   | SUMSQ
   | VAR_SAMP
   | VAR_POP
   | TAKE
   | FIRST
   | LAST
   | LIST
   | VALUES
   | EARLIEST
   | EARLIEST_TIME
   | LATEST
   | LATEST_TIME
   | PER_DAY
   | PER_HOUR
   | PER_MINUTE
   | PER_SECOND
   | RATE
   | SPARKLINE
   | C
   | DC
   // JOIN TYPE
   | OUTER
   | INNER
   | CROSS
   | LEFT
   | RIGHT
   | FULL
   | SEMI
   | ANTI
   | BETWEEN
   | CIDRMATCH
   | trendlineType
   ;<|MERGE_RESOLUTION|>--- conflicted
+++ resolved
@@ -54,11 +54,8 @@
    | fillnullCommand
    | fieldsummaryCommand
    | flattenCommand
-<<<<<<< HEAD
    | expandCommand
-=======
    | trendlineCommand
->>>>>>> bdb48489
    ;
 
 commandName
