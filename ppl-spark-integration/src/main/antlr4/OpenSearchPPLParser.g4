--- conflicted
+++ resolved
@@ -583,11 +583,8 @@
    | cryptographicFunctionName
    | jsonFunctionName
    | collectionFunctionName
-<<<<<<< HEAD
    | geoipFunctionName
-=======
    | lambdaFunctionName
->>>>>>> aaba489a
    ;
 
 functionArgs
@@ -895,12 +892,6 @@
    : ARRAY
    ;
 
-<<<<<<< HEAD
-geoipFunctionName
-   : GEOIP
-   ; 
-    
-=======
 lambdaFunctionName
    : FORALL
    | EXISTS
@@ -909,7 +900,10 @@
    | REDUCE
    ;
 
->>>>>>> aaba489a
+geoipFunctionName
+   : GEOIP
+   ; 
+    
 positionFunctionName
    : POSITION
    ;
