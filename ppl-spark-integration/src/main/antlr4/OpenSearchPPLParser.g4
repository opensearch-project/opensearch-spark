/*
 * Copyright OpenSearch Contributors
 * SPDX-License-Identifier: Apache-2.0
 */

parser grammar OpenSearchPPLParser;


options { tokenVocab = OpenSearchPPLLexer; }
root
   : pplStatement? EOF
   ;

// statement
pplStatement
   : dmlStatement
   ;

dmlStatement
   : queryStatement
   ;

queryStatement
   : pplCommands (PIPE commands)*
   ;

// commands
pplCommands
   : searchCommand
   ;

commands
   : whereCommand
   | correlateCommand
   | fieldsCommand
   | statsCommand
   | sortCommand
   | headCommand
   ;

searchCommand
   : (SEARCH)? fromClause                       # searchFrom
   | (SEARCH)? fromClause logicalExpression     # searchFromFilter
   | (SEARCH)? logicalExpression fromClause     # searchFilterFrom
   ;

describeCommand
   : DESCRIBE tableSourceClause
   ;

showDataSourcesCommand
    : SHOW DATASOURCES
    ;

whereCommand
    : WHERE logicalExpression
    ;

correlateCommand
    : CORRELATE correlationType FIELDS LT_PRTHS fieldList RT_PRTHS (scopeClause)? mappingList
    ;

correlationType
    : SELF
    | EXACT
    | APPROXIMATE
    ;

scopeClause
    : SCOPE LT_PRTHS fieldExpression COMMA value = literalValue (unit = timespanUnit)? RT_PRTHS
    ;

mappingList
    : MAPPING LT_PRTHS ( mappingClause (COMMA mappingClause)* ) RT_PRTHS
    ;

mappingClause
    : left = qualifiedName comparisonOperator right = qualifiedName # mappingCompareExpr
    ;

fieldsCommand
   : FIELDS (PLUS | MINUS)? fieldList
   ;

renameCommand
   : RENAME renameClasue (COMMA renameClasue)*
   ;

statsCommand
   : STATS (PARTITIONS EQUAL partitions = integerLiteral)? (ALLNUM EQUAL allnum = booleanLiteral)? (DELIM EQUAL delim = stringLiteral)? statsAggTerm (COMMA statsAggTerm)* (statsByClause)? (DEDUP_SPLITVALUES EQUAL dedupsplit = booleanLiteral)?
   ;

dedupCommand
   : DEDUP (number = integerLiteral)? fieldList (KEEPEMPTY EQUAL keepempty = booleanLiteral)? (CONSECUTIVE EQUAL consecutive = booleanLiteral)?
   ;

sortCommand
   : SORT sortbyClause
   ;

evalCommand
   : EVAL evalClause (COMMA evalClause)*
   ;

headCommand
   : HEAD (number = integerLiteral)? (FROM from = integerLiteral)?
   ;

topCommand
   : TOP (number = integerLiteral)? fieldList (byClause)?
   ;

rareCommand
   : RARE fieldList (byClause)?
   ;

grokCommand
   : GROK (source_field = expression) (pattern = stringLiteral)
   ;

parseCommand
   : PARSE (source_field = expression) (pattern = stringLiteral)
   ;

patternsCommand
   : PATTERNS (patternsParameter)* (source_field = expression)
   ;

patternsParameter
   : (NEW_FIELD EQUAL new_field = stringLiteral)
   | (PATTERN EQUAL pattern = stringLiteral)
   ;

patternsMethod
   : PUNCT
   | REGEX
   ;

kmeansCommand
   : KMEANS (kmeansParameter)*
   ;

kmeansParameter
   : (CENTROIDS EQUAL centroids = integerLiteral)
   | (ITERATIONS EQUAL iterations = integerLiteral)
   | (DISTANCE_TYPE EQUAL distance_type = stringLiteral)
   ;

adCommand
   : AD (adParameter)*
   ;

adParameter
   : (NUMBER_OF_TREES EQUAL number_of_trees = integerLiteral)
   | (SHINGLE_SIZE EQUAL shingle_size = integerLiteral)
   | (SAMPLE_SIZE EQUAL sample_size = integerLiteral)
   | (OUTPUT_AFTER EQUAL output_after = integerLiteral)
   | (TIME_DECAY EQUAL time_decay = decimalLiteral)
   | (ANOMALY_RATE EQUAL anomaly_rate = decimalLiteral)
   | (CATEGORY_FIELD EQUAL category_field = stringLiteral)
   | (TIME_FIELD EQUAL time_field = stringLiteral)
   | (DATE_FORMAT EQUAL date_format = stringLiteral)
   | (TIME_ZONE EQUAL time_zone = stringLiteral)
   | (TRAINING_DATA_SIZE EQUAL training_data_size = integerLiteral)
   | (ANOMALY_SCORE_THRESHOLD EQUAL anomaly_score_threshold = decimalLiteral)
   ;

mlCommand
   : ML (mlArg)*
   ;

mlArg
   : (argName = ident EQUAL argValue = literalValue)
   ;

// clauses
fromClause
   : SOURCE EQUAL tableSourceClause
   | INDEX EQUAL tableSourceClause
   ;

tableSourceClause
   : tableSource (COMMA tableSource)*
   ;

renameClasue
   : orignalField = wcFieldExpression AS renamedField = wcFieldExpression
   ;

byClause
   : BY fieldList
   ;

statsByClause
   : BY fieldList
   | BY bySpanClause
   | BY bySpanClause COMMA fieldList
   ;

bySpanClause
   : spanClause (AS alias = qualifiedName)?
   ;

spanClause
   : SPAN LT_PRTHS fieldExpression COMMA value = literalValue (unit = timespanUnit)? RT_PRTHS
   ;

sortbyClause
   : sortField (COMMA sortField)*
   ;

evalClause
   : fieldExpression EQUAL expression
   ;

// aggregation terms
statsAggTerm
   : statsFunction (AS alias = wcFieldExpression)?
   ;

// aggregation functions
statsFunction
   : statsFunctionName LT_PRTHS valueExpression RT_PRTHS        # statsFunctionCall
   | COUNT LT_PRTHS RT_PRTHS                                    # countAllFunctionCall
   | (DISTINCT_COUNT | DC) LT_PRTHS valueExpression RT_PRTHS    # distinctCountFunctionCall
   ;

statsFunctionName
   : AVG
   | COUNT
   | SUM
   | MIN
   | MAX
   ;

takeAggFunction
   : TAKE LT_PRTHS fieldExpression (COMMA size = integerLiteral)? RT_PRTHS
   ;

percentileAggFunction
   : PERCENTILE LESS value = integerLiteral GREATER LT_PRTHS aggField = fieldExpression RT_PRTHS
   ;

// expressions
expression
   : logicalExpression
   | comparisonExpression
   | valueExpression
   ;

logicalExpression
   : comparisonExpression                                       # comparsion
   | NOT logicalExpression                                      # logicalNot
   | left = logicalExpression OR right = logicalExpression      # logicalOr
   | left = logicalExpression (AND)? right = logicalExpression  # logicalAnd
   | left = logicalExpression XOR right = logicalExpression     # logicalXor
   ;

comparisonExpression
   : left = valueExpression comparisonOperator right = valueExpression  # compareExpr
   | valueExpression IN valueList                                       # inExpr
   ;

valueExpression
<<<<<<< HEAD
   : left = valueExpression binaryOperator = (STAR | DIVIDE | MODULE) right = valueExpression   # binaryArithmetic
   | left = valueExpression binaryOperator = (PLUS | MINUS) right = valueExpression             # binaryArithmetic
   | primaryExpression                                                                          # valueExpressionDefault
   | positionFunction                                                                           # positionFunctionCall
=======
   : primaryExpression                                                                          # valueExpressionDefault
>>>>>>> 98bd79a6
   | LT_PRTHS valueExpression RT_PRTHS                                                          # parentheticValueExpr
   ;

primaryExpression
   : evalFunctionCall
   | fieldExpression
   | literalValue
   ;

positionFunction
   : positionFunctionName LT_PRTHS functionArg IN functionArg RT_PRTHS
   ;

booleanExpression
   : booleanFunctionCall
   ;

relevanceExpression
   : singleFieldRelevanceFunction
   | multiFieldRelevanceFunction
   ;

// Field is a single column
singleFieldRelevanceFunction
   : singleFieldRelevanceFunctionName LT_PRTHS field = relevanceField COMMA query = relevanceQuery (COMMA relevanceArg)* RT_PRTHS
   ;

// Field is a list of columns
multiFieldRelevanceFunction
   : multiFieldRelevanceFunctionName LT_PRTHS LT_SQR_PRTHS field = relevanceFieldAndWeight (COMMA field = relevanceFieldAndWeight)* RT_SQR_PRTHS COMMA query = relevanceQuery (COMMA relevanceArg)* RT_PRTHS
   ;

// tables
tableSource
   : tableQualifiedName
   | ID_DATE_SUFFIX
   ;

tableFunction
   : qualifiedName LT_PRTHS functionArgs RT_PRTHS
   ;

// fields
fieldList
   : fieldExpression (COMMA fieldExpression)*
   ;

wcFieldList
   : wcFieldExpression (COMMA wcFieldExpression)*
   ;

sortField
   : (PLUS | MINUS)? sortFieldExpression
   ;

sortFieldExpression
   : fieldExpression
   | AUTO LT_PRTHS fieldExpression RT_PRTHS
   | STR LT_PRTHS fieldExpression RT_PRTHS
   | IP LT_PRTHS fieldExpression RT_PRTHS
   | NUM LT_PRTHS fieldExpression RT_PRTHS
   ;

fieldExpression
   : qualifiedName
   ;

wcFieldExpression
   : wcQualifiedName
   ;

// functions
evalFunctionCall
   : evalFunctionName LT_PRTHS functionArgs RT_PRTHS
   ;

// cast function
dataTypeFunctionCall
   : CAST LT_PRTHS expression AS convertedDataType RT_PRTHS
   ;

// boolean functions
booleanFunctionCall
   : conditionFunctionBase LT_PRTHS functionArgs RT_PRTHS
   ;

convertedDataType
   : typeName = DATE
   | typeName = TIME
   | typeName = TIMESTAMP
   | typeName = INT
   | typeName = INTEGER
   | typeName = DOUBLE
   | typeName = LONG
   | typeName = FLOAT
   | typeName = STRING
   | typeName = BOOLEAN
   ;

evalFunctionName
   : mathematicalFunctionName
   | dateTimeFunctionName
   | textFunctionName
   | conditionFunctionBase
   | systemFunctionName
   | positionFunctionName
   ;

functionArgs
   : (functionArg (COMMA functionArg)*)?
   ;

functionArg
   : (ident EQUAL)? valueExpression
   ;

relevanceArg
   : relevanceArgName EQUAL relevanceArgValue
   ;

relevanceArgName
   : ALLOW_LEADING_WILDCARD
   | ANALYZER
   | ANALYZE_WILDCARD
   | AUTO_GENERATE_SYNONYMS_PHRASE_QUERY
   | BOOST
   | CUTOFF_FREQUENCY
   | DEFAULT_FIELD
   | DEFAULT_OPERATOR
   | ENABLE_POSITION_INCREMENTS
   | ESCAPE
   | FIELDS
   | FLAGS
   | FUZZINESS
   | FUZZY_MAX_EXPANSIONS
   | FUZZY_PREFIX_LENGTH
   | FUZZY_REWRITE
   | FUZZY_TRANSPOSITIONS
   | LENIENT
   | LOW_FREQ_OPERATOR
   | MAX_DETERMINIZED_STATES
   | MAX_EXPANSIONS
   | MINIMUM_SHOULD_MATCH
   | OPERATOR
   | PHRASE_SLOP
   | PREFIX_LENGTH
   | QUOTE_ANALYZER
   | QUOTE_FIELD_SUFFIX
   | REWRITE
   | SLOP
   | TIE_BREAKER
   | TIME_ZONE
   | TYPE
   | ZERO_TERMS_QUERY
   ;

relevanceFieldAndWeight
   : field = relevanceField
   | field = relevanceField weight = relevanceFieldWeight
   | field = relevanceField BIT_XOR_OP weight = relevanceFieldWeight
   ;

relevanceFieldWeight
   : integerLiteral
   | decimalLiteral
   ;

relevanceField
   : qualifiedName
   | stringLiteral
   ;

relevanceQuery
   : relevanceArgValue
   ;

relevanceArgValue
   : qualifiedName
   | literalValue
   ;

mathematicalFunctionName
   : ABS
   | CBRT
   | CEIL
   | CEILING
   | CONV
   | CRC32
   | E
   | EXP
   | FLOOR
   | LN
   | LOG
   | LOG10
   | LOG2
   | MOD
   | PI
   | POW
   | POWER
   | RAND
   | ROUND
   | SIGN
   | SQRT
   | TRUNCATE
   | trigonometricFunctionName
   ;

trigonometricFunctionName
   : ACOS
   | ASIN
   | ATAN
   | ATAN2
   | COS
   | COT
   | DEGREES
   | RADIANS
   | SIN
   | TAN
   ;

dateTimeFunctionName
   : ADDDATE
   | ADDTIME
   | CONVERT_TZ
   | CURDATE
   | CURRENT_DATE
   | CURRENT_TIME
   | CURRENT_TIMESTAMP
   | CURTIME
   | DATE
   | DATEDIFF
   | DATETIME
   | DATE_ADD
   | DATE_FORMAT
   | DATE_SUB
   | DAY
   | DAYNAME
   | DAYOFMONTH
   | DAYOFWEEK
   | DAYOFYEAR
   | DAY_OF_MONTH
   | DAY_OF_WEEK
   | DAY_OF_YEAR
   | FROM_DAYS
   | FROM_UNIXTIME
   | HOUR
   | HOUR_OF_DAY
   | LAST_DAY
   | LOCALTIME
   | LOCALTIMESTAMP
   | MAKEDATE
   | MAKETIME
   | MICROSECOND
   | MINUTE
   | MINUTE_OF_DAY
   | MINUTE_OF_HOUR
   | MONTH
   | MONTHNAME
   | MONTH_OF_YEAR
   | NOW
   | PERIOD_ADD
   | PERIOD_DIFF
   | QUARTER
   | SECOND
   | SECOND_OF_MINUTE
   | SEC_TO_TIME
   | STR_TO_DATE
   | SUBDATE
   | SUBTIME
   | SYSDATE
   | TIME
   | TIMEDIFF
   | TIMESTAMP
   | TIME_FORMAT
   | TIME_TO_SEC
   | TO_DAYS
   | TO_SECONDS
   | UNIX_TIMESTAMP
   | UTC_DATE
   | UTC_TIME
   | UTC_TIMESTAMP
   | WEEK
   | WEEKDAY
   | WEEK_OF_YEAR
   | YEAR
   | YEARWEEK
   ;

getFormatFunction
   : GET_FORMAT LT_PRTHS getFormatType COMMA functionArg RT_PRTHS
   ;

getFormatType
   : DATE
   | DATETIME
   | TIME
   | TIMESTAMP
   ;

extractFunction
   : EXTRACT LT_PRTHS datetimePart FROM functionArg RT_PRTHS
   ;

simpleDateTimePart
   : MICROSECOND
   | SECOND
   | MINUTE
   | HOUR
   | DAY
   | WEEK
   | MONTH
   | QUARTER
   | YEAR
   ;

complexDateTimePart
   : SECOND_MICROSECOND
   | MINUTE_MICROSECOND
   | MINUTE_SECOND
   | HOUR_MICROSECOND
   | HOUR_SECOND
   | HOUR_MINUTE
   | DAY_MICROSECOND
   | DAY_SECOND
   | DAY_MINUTE
   | DAY_HOUR
   | YEAR_MONTH
   ;

datetimePart
   : simpleDateTimePart
   | complexDateTimePart
   ;

timestampFunction
   : timestampFunctionName LT_PRTHS simpleDateTimePart COMMA firstArg = functionArg COMMA secondArg = functionArg RT_PRTHS
   ;

timestampFunctionName
   : TIMESTAMPADD
   | TIMESTAMPDIFF
   ;

// condition function return boolean value
conditionFunctionBase
   : LIKE
   | IF
   | ISNULL
   | ISNOTNULL
   | IFNULL
   | NULLIF
   ;

systemFunctionName
   : TYPEOF
   ;

textFunctionName
   : SUBSTR
   | SUBSTRING
   | TRIM
   | LTRIM
   | RTRIM
   | LOWER
   | UPPER
   | CONCAT
   | CONCAT_WS
   | LENGTH
   | STRCMP
   | RIGHT
   | LEFT
   | ASCII
   | LOCATE
   | REPLACE
   | REVERSE
   ;

positionFunctionName
   : POSITION
   ;

// operators
 comparisonOperator
   : EQUAL
   | NOT_EQUAL
   | LESS
   | NOT_LESS
   | GREATER
   | NOT_GREATER
   | REGEXP
   ;

singleFieldRelevanceFunctionName
   : MATCH
   | MATCH_PHRASE
   | MATCH_BOOL_PREFIX
   | MATCH_PHRASE_PREFIX
   ;

multiFieldRelevanceFunctionName
   : SIMPLE_QUERY_STRING
   | MULTI_MATCH
   | QUERY_STRING
   ;

// literals and values
literalValue
   : stringLiteral
   | integerLiteral
   | decimalLiteral
   | booleanLiteral
   | datetimeLiteral //#datetime
   ;

intervalLiteral
   : INTERVAL valueExpression intervalUnit
   ;

stringLiteral
   : DQUOTA_STRING
   | SQUOTA_STRING
   ;

integerLiteral
   : (PLUS | MINUS)? INTEGER_LITERAL
   ;

decimalLiteral
   : (PLUS | MINUS)? DECIMAL_LITERAL
   ;

booleanLiteral
   : TRUE
   | FALSE
   ;

// Date and Time Literal, follow ANSI 92
datetimeLiteral
   : dateLiteral
   | timeLiteral
   | timestampLiteral
   ;

dateLiteral
   : DATE date = stringLiteral
   ;

timeLiteral
   : TIME time = stringLiteral
   ;

timestampLiteral
   : TIMESTAMP timestamp = stringLiteral
   ;

intervalUnit
   : MICROSECOND
   | SECOND
   | MINUTE
   | HOUR
   | DAY
   | WEEK
   | MONTH
   | QUARTER
   | YEAR
   | SECOND_MICROSECOND
   | MINUTE_MICROSECOND
   | MINUTE_SECOND
   | HOUR_MICROSECOND
   | HOUR_SECOND
   | HOUR_MINUTE
   | DAY_MICROSECOND
   | DAY_SECOND
   | DAY_MINUTE
   | DAY_HOUR
   | YEAR_MONTH
   ;

timespanUnit
   : MS
   | S
   | M
   | H
   | D
   | W
   | Q
   | Y
   | MILLISECOND
   | SECOND
   | MINUTE
   | HOUR
   | DAY
   | WEEK
   | MONTH
   | QUARTER
   | YEAR
   ;

valueList
   : LT_PRTHS literalValue (COMMA literalValue)* RT_PRTHS
   ;

qualifiedName
   : ident (DOT ident)* # identsAsQualifiedName
   ;

tableQualifiedName
   : tableIdent (DOT ident)* # identsAsTableQualifiedName
   ;

wcQualifiedName
   : wildcard (DOT wildcard)* # identsAsWildcardQualifiedName
   ;

ident
   : (DOT)? ID
   | BACKTICK ident BACKTICK
   | BQUOTA_STRING
   | keywordsCanBeId
   ;

tableIdent
   : (CLUSTER)? ident
   ;

wildcard
   : ident (MODULE ident)* (MODULE)?
   | SINGLE_QUOTE wildcard SINGLE_QUOTE
   | DOUBLE_QUOTE wildcard DOUBLE_QUOTE
   | BACKTICK wildcard BACKTICK
   ;

keywordsCanBeId
   : D // OD SQL and ODBC special
   | timespanUnit
   | SPAN
   | evalFunctionName
   | relevanceArgName
   | intervalUnit
   | dateTimeFunctionName
   | textFunctionName
   | mathematicalFunctionName
   | positionFunctionName
   // commands
   | SEARCH
   | DESCRIBE
   | SHOW
   | FROM
   | WHERE
   | CORRELATE
   | FIELDS
   | RENAME
   | STATS
   | DEDUP
   | SORT
   | EVAL
   | HEAD
   | TOP
   | RARE
   | PARSE
   | METHOD
   | REGEX
   | PUNCT
   | GROK
   | PATTERN
   | PATTERNS
   | NEW_FIELD
   | KMEANS
   | AD
   | ML
   // commands assist keywords
   | SOURCE
   | INDEX
   | DESC
   | DATASOURCES
   // CLAUSEKEYWORDS
   | SORTBY
   // FIELDKEYWORDSAUTO
   | STR
   | IP
   | NUM
   // ARGUMENT KEYWORDS
   | KEEPEMPTY
   | CONSECUTIVE
   | DEDUP_SPLITVALUES
   | PARTITIONS
   | ALLNUM
   | DELIM
   | CENTROIDS
   | ITERATIONS
   | DISTANCE_TYPE
   | NUMBER_OF_TREES
   | SHINGLE_SIZE
   | SAMPLE_SIZE
   | OUTPUT_AFTER
   | TIME_DECAY
   | ANOMALY_RATE
   | CATEGORY_FIELD
   | TIME_FIELD
   | TIME_ZONE
   | TRAINING_DATA_SIZE
   | ANOMALY_SCORE_THRESHOLD
   // AGGREGATIONS
   | AVG
   | COUNT
   | DISTINCT_COUNT
   | ESTDC
   | ESTDC_ERROR
   | MAX
   | MEAN
   | MEDIAN
   | MIN
   | MODE
   | RANGE
   | STDEV
   | STDEVP
   | SUM
   | SUMSQ
   | VAR_SAMP
   | VAR_POP
   | STDDEV_SAMP
   | STDDEV_POP
   | PERCENTILE
   | TAKE
   | FIRST
   | LAST
   | LIST
   | VALUES
   | EARLIEST
   | EARLIEST_TIME
   | LATEST
   | LATEST_TIME
   | PER_DAY
   | PER_HOUR
   | PER_MINUTE
   | PER_SECOND
   | RATE
   | SPARKLINE
   | C
   | DC
   ;<|MERGE_RESOLUTION|>--- conflicted
+++ resolved
@@ -254,6 +254,7 @@
    | left = logicalExpression OR right = logicalExpression      # logicalOr
    | left = logicalExpression (AND)? right = logicalExpression  # logicalAnd
    | left = logicalExpression XOR right = logicalExpression     # logicalXor
+   | booleanExpression                                          # booleanExpr
    ;
 
 comparisonExpression
@@ -262,14 +263,10 @@
    ;
 
 valueExpression
-<<<<<<< HEAD
    : left = valueExpression binaryOperator = (STAR | DIVIDE | MODULE) right = valueExpression   # binaryArithmetic
    | left = valueExpression binaryOperator = (PLUS | MINUS) right = valueExpression             # binaryArithmetic
    | primaryExpression                                                                          # valueExpressionDefault
    | positionFunction                                                                           # positionFunctionCall
-=======
-   : primaryExpression                                                                          # valueExpressionDefault
->>>>>>> 98bd79a6
    | LT_PRTHS valueExpression RT_PRTHS                                                          # parentheticValueExpr
    ;
 
