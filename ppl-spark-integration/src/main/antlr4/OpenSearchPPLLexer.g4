--- conflicted
+++ resolved
@@ -84,17 +84,13 @@
 USING:                              'USING';
 WITH:                               'WITH';
 
-<<<<<<< HEAD
 // DATASOURCE TYPES
 PARQUET:                            'PARQUET';
 CSV:                                'CSV';
 TEXT:                               'TEXT';
-    
-// FIELD KEYWORDS
-=======
+
 // SORT FIELD KEYWORDS
 // TODO #963: Implement 'num', 'str', and 'ip' sort syntax
->>>>>>> 974d7d46
 AUTO:                               'AUTO';
 STR:                                'STR';
 IP:                                 'IP';
