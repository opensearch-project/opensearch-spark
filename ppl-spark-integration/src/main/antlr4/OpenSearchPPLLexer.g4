/*
 * Copyright OpenSearch Contributors
 * SPDX-License-Identifier: Apache-2.0
 */


lexer grammar OpenSearchPPLLexer;

channels { WHITESPACE, ERRORCHANNEL }


// COMMAND KEYWORDS
SEARCH:                             'SEARCH';
DESCRIBE:                           'DESCRIBE';
SHOW:                               'SHOW';
FROM:                               'FROM';
WHERE:                              'WHERE';
FIELDS:                             'FIELDS';
RENAME:                             'RENAME';
STATS:                              'STATS';
EVENTSTATS:                         'EVENTSTATS';
DEDUP:                              'DEDUP';
SORT:                               'SORT';
EVAL:                               'EVAL';
HEAD:                               'HEAD';
TOP:                                'TOP';
RARE:                               'RARE';
PARSE:                              'PARSE';
METHOD:                             'METHOD';
REGEX:                              'REGEX';
PUNCT:                              'PUNCT';
GROK:                               'GROK';
PATTERN:                            'PATTERN';
PATTERNS:                           'PATTERNS';
NEW_FIELD:                          'NEW_FIELD';
KMEANS:                             'KMEANS';
AD:                                 'AD';
ML:                                 'ML';
FILLNULL:                           'FILLNULL';
<<<<<<< HEAD
EXPAND:                             'EXPAND';
=======
FLATTEN:                            'FLATTEN';
>>>>>>> b71a9edf

//Native JOIN KEYWORDS
JOIN:                               'JOIN';
ON:                                 'ON';
INNER:                              'INNER';
OUTER:                              'OUTER';
FULL:                               'FULL';
SEMI:                               'SEMI';
ANTI:                               'ANTI';
CROSS:                              'CROSS';
LEFT_HINT:                          'HINT.LEFT';
RIGHT_HINT:                         'HINT.RIGHT';

//CORRELATION KEYWORDS
CORRELATE:                          'CORRELATE';
SELF:                               'SELF';
EXACT:                              'EXACT';
APPROXIMATE:                        'APPROXIMATE';
SCOPE:                              'SCOPE';
MAPPING:                            'MAPPING';

//EXPLAIN KEYWORDS
EXPLAIN:                            'EXPLAIN';
FORMATTED:                          'FORMATTED';
COST:                               'COST';
CODEGEN:                            'CODEGEN';
EXTENDED:                           'EXTENDED';
SIMPLE:                             'SIMPLE';

// COMMAND ASSIST KEYWORDS
AS:                                 'AS';
BY:                                 'BY';
SOURCE:                             'SOURCE';
INDEX:                              'INDEX';
D:                                  'D';
DESC:                               'DESC';
DATASOURCES:                        'DATASOURCES';
USING:                              'USING';
WITH:                               'WITH';

// FIELD KEYWORDS
AUTO:                               'AUTO';
STR:                                'STR';
IP:                                 'IP';
NUM:                                'NUM';


// FIELDSUMMARY keywords
FIELDSUMMARY:                       'FIELDSUMMARY';
INCLUDEFIELDS:                      'INCLUDEFIELDS';
NULLS:                              'NULLS';

// ARGUMENT KEYWORDS
KEEPEMPTY:                          'KEEPEMPTY';
CONSECUTIVE:                        'CONSECUTIVE';
DEDUP_SPLITVALUES:                  'DEDUP_SPLITVALUES';
PARTITIONS:                         'PARTITIONS';
ALLNUM:                             'ALLNUM';
DELIM:                              'DELIM';
CENTROIDS:                          'CENTROIDS';
ITERATIONS:                         'ITERATIONS';
DISTANCE_TYPE:                      'DISTANCE_TYPE';
NUMBER_OF_TREES:                    'NUMBER_OF_TREES';
SHINGLE_SIZE:                       'SHINGLE_SIZE';
SAMPLE_SIZE:                        'SAMPLE_SIZE';
OUTPUT_AFTER:                       'OUTPUT_AFTER';
TIME_DECAY:                         'TIME_DECAY';
ANOMALY_RATE:                       'ANOMALY_RATE';
CATEGORY_FIELD:                     'CATEGORY_FIELD';
TIME_FIELD:                         'TIME_FIELD';
TIME_ZONE:                          'TIME_ZONE';
TRAINING_DATA_SIZE:                 'TRAINING_DATA_SIZE';
ANOMALY_SCORE_THRESHOLD:            'ANOMALY_SCORE_THRESHOLD';
APPEND:                             'APPEND';

// COMPARISON FUNCTION KEYWORDS
CASE:                               'CASE';
ELSE:                               'ELSE';
IN:                                 'IN';
EXISTS:                             'EXISTS';

// LOGICAL KEYWORDS
NOT:                                'NOT';
OR:                                 'OR';
AND:                                'AND';
XOR:                                'XOR';
TRUE:                               'TRUE';
FALSE:                              'FALSE';
REGEXP:                             'REGEXP';

// DATETIME, INTERVAL AND UNIT KEYWORDS
CONVERT_TZ:                         'CONVERT_TZ';
DATETIME:                           'DATETIME';
DAY:                                'DAY';
DAY_HOUR:                           'DAY_HOUR';
DAY_MICROSECOND:                    'DAY_MICROSECOND';
DAY_MINUTE:                         'DAY_MINUTE';
DAY_OF_YEAR:                        'DAY_OF_YEAR';
DAY_SECOND:                         'DAY_SECOND';
HOUR:                               'HOUR';
HOUR_MICROSECOND:                   'HOUR_MICROSECOND';
HOUR_MINUTE:                        'HOUR_MINUTE';
HOUR_OF_DAY:                        'HOUR_OF_DAY';
HOUR_SECOND:                        'HOUR_SECOND';
INTERVAL:                           'INTERVAL';
MICROSECOND:                        'MICROSECOND';
MILLISECOND:                        'MILLISECOND';
MINUTE:                             'MINUTE';
MINUTE_MICROSECOND:                 'MINUTE_MICROSECOND';
MINUTE_OF_DAY:                      'MINUTE_OF_DAY';
MINUTE_OF_HOUR:                     'MINUTE_OF_HOUR';
MINUTE_SECOND:                      'MINUTE_SECOND';
MONTH:                              'MONTH';
MONTH_OF_YEAR:                      'MONTH_OF_YEAR';
QUARTER:                            'QUARTER';
SECOND:                             'SECOND';
SECOND_MICROSECOND:                 'SECOND_MICROSECOND';
SECOND_OF_MINUTE:                   'SECOND_OF_MINUTE';
WEEK:                               'WEEK';
WEEK_OF_YEAR:                       'WEEK_OF_YEAR';
YEAR:                               'YEAR';
YEAR_MONTH:                         'YEAR_MONTH';

// DATASET TYPES
DATAMODEL:                          'DATAMODEL';
LOOKUP:                             'LOOKUP';
SAVEDSEARCH:                        'SAVEDSEARCH';

// CONVERTED DATA TYPES
INT:                                'INT';
INTEGER:                            'INTEGER';
DOUBLE:                             'DOUBLE';
LONG:                               'LONG';
FLOAT:                              'FLOAT';
STRING:                             'STRING';
BOOLEAN:                            'BOOLEAN';

// SPECIAL CHARACTERS AND OPERATORS
PIPE:                               '|';
COMMA:                              ',';
DOT:                                '.';
EQUAL:                              '=';
GREATER:                            '>';
LESS:                               '<';
NOT_GREATER:                        '<' '=';
NOT_LESS:                           '>' '=';
NOT_EQUAL:                          '!' '=';
PLUS:                               '+';
MINUS:                              '-';
STAR:                               '*';
DIVIDE:                             '/';
MODULE:                             '%';
EXCLAMATION_SYMBOL:                 '!';
COLON:                              ':';
LT_PRTHS:                           '(';
RT_PRTHS:                           ')';
LT_SQR_PRTHS:                       '[';
RT_SQR_PRTHS:                       ']';
SINGLE_QUOTE:                       '\'';
DOUBLE_QUOTE:                       '"';
BACKTICK:                           '`';

// Operators. Bit

BIT_NOT_OP:                         '~';
BIT_AND_OP:                         '&';
BIT_XOR_OP:                         '^';

// AGGREGATIONS
AVG:                                'AVG';
COUNT:                              'COUNT';
DISTINCT_COUNT:                     'DISTINCT_COUNT';
ESTDC:                              'ESTDC';
ESTDC_ERROR:                        'ESTDC_ERROR';
MAX:                                'MAX';
MEAN:                               'MEAN';
MEDIAN:                             'MEDIAN';
MIN:                                'MIN';
MODE:                               'MODE';
RANGE:                              'RANGE';
STDEV:                              'STDEV';
STDEVP:                             'STDEVP';
SUM:                                'SUM';
SUMSQ:                              'SUMSQ';
VAR_SAMP:                           'VAR_SAMP';
VAR_POP:                            'VAR_POP';
STDDEV_SAMP:                        'STDDEV_SAMP';
STDDEV_POP:                         'STDDEV_POP';
PERCENTILE:                         'PERCENTILE';
PERCENTILE_APPROX:                  'PERCENTILE_APPROX';
TAKE:                               'TAKE';
FIRST:                              'FIRST';
LAST:                               'LAST';
LIST:                               'LIST';
VALUES:                             'VALUES';
EARLIEST:                           'EARLIEST';
EARLIEST_TIME:                      'EARLIEST_TIME';
LATEST:                             'LATEST';
LATEST_TIME:                        'LATEST_TIME';
PER_DAY:                            'PER_DAY';
PER_HOUR:                           'PER_HOUR';
PER_MINUTE:                         'PER_MINUTE';
PER_SECOND:                         'PER_SECOND';
RATE:                               'RATE';
SPARKLINE:                          'SPARKLINE';
C:                                  'C';
DC:                                 'DC';

// BASIC FUNCTIONS
ABS:                                'ABS';
CBRT:                               'CBRT';
CEIL:                               'CEIL';
CEILING:                            'CEILING';
CONV:                               'CONV';
CRC32:                              'CRC32';
E:                                  'E';
EXP:                                'EXP';
FLOOR:                              'FLOOR';
LN:                                 'LN';
LOG:                                'LOG';
LOG10:                              'LOG10';
LOG2:                               'LOG2';
MOD:                                'MOD';
PI:                                 'PI';
POSITION:                           'POSITION';
POW:                                'POW';
POWER:                              'POWER';
RAND:                               'RAND';
ROUND:                              'ROUND';
SIGN:                               'SIGN';
SIGNUM:                             'SIGNUM';
SQRT:                               'SQRT';
TRUNCATE:                           'TRUNCATE';

// TRIGONOMETRIC FUNCTIONS
ACOS:                               'ACOS';
ASIN:                               'ASIN';
ATAN:                               'ATAN';
ATAN2:                              'ATAN2';
COS:                                'COS';
COT:                                'COT';
DEGREES:                            'DEGREES';
RADIANS:                            'RADIANS';
SIN:                                'SIN';
TAN:                                'TAN';

// CRYPTOGRAPHIC FUNCTIONS
MD5:                                  'MD5';
SHA1:                                 'SHA1';
SHA2:                                 'SHA2';

// DATE AND TIME FUNCTIONS
ADDDATE:                            'ADDDATE';
ADDTIME:                            'ADDTIME';
CURDATE:                            'CURDATE';
CURRENT_DATE:                       'CURRENT_DATE';
CURRENT_TIME:                       'CURRENT_TIME';
CURRENT_TIMESTAMP:                  'CURRENT_TIMESTAMP';
CURRENT_TIMEZONE:                   'CURRENT_TIMEZONE';
CURTIME:                            'CURTIME';
DATE:                               'DATE';
DATEDIFF:                           'DATEDIFF';
DATE_ADD:                           'DATE_ADD';
DATE_FORMAT:                        'DATE_FORMAT';
DATE_SUB:                           'DATE_SUB';
DAYNAME:                            'DAYNAME';
DAYOFMONTH:                         'DAYOFMONTH';
DAYOFWEEK:                          'DAYOFWEEK';
DAYOFYEAR:                          'DAYOFYEAR';
DAY_OF_MONTH:                       'DAY_OF_MONTH';
DAY_OF_WEEK:                        'DAY_OF_WEEK';
DURATION:                           'DURATION';
EXTRACT:                            'EXTRACT';
FROM_DAYS:                          'FROM_DAYS';
FROM_UNIXTIME:                      'FROM_UNIXTIME';
GET_FORMAT:                         'GET_FORMAT';
LAST_DAY:                           'LAST_DAY';
LOCALTIME:                          'LOCALTIME';
LOCALTIMESTAMP:                     'LOCALTIMESTAMP';
MAKEDATE:                           'MAKEDATE';
MAKE_DATE:                          'MAKE_DATE';
MAKETIME:                           'MAKETIME';
MONTHNAME:                          'MONTHNAME';
NOW:                                'NOW';
PERIOD_ADD:                         'PERIOD_ADD';
PERIOD_DIFF:                        'PERIOD_DIFF';
SEC_TO_TIME:                        'SEC_TO_TIME';
STR_TO_DATE:                        'STR_TO_DATE';
SUBDATE:                            'SUBDATE';
SUBTIME:                            'SUBTIME';
SYSDATE:                            'SYSDATE';
TIME:                               'TIME';
TIMEDIFF:                           'TIMEDIFF';
TIMESTAMP:                          'TIMESTAMP';
TIMESTAMPADD:                       'TIMESTAMPADD';
TIMESTAMPDIFF:                      'TIMESTAMPDIFF';
TIME_FORMAT:                        'TIME_FORMAT';
TIME_TO_SEC:                        'TIME_TO_SEC';
TO_DAYS:                            'TO_DAYS';
TO_SECONDS:                         'TO_SECONDS';
UNIX_TIMESTAMP:                     'UNIX_TIMESTAMP';
UTC_DATE:                           'UTC_DATE';
UTC_TIME:                           'UTC_TIME';
UTC_TIMESTAMP:                      'UTC_TIMESTAMP';
WEEKDAY:                            'WEEKDAY';
YEARWEEK:                           'YEARWEEK';

// TEXT FUNCTIONS
SUBSTR:                             'SUBSTR';
SUBSTRING:                          'SUBSTRING';
LTRIM:                              'LTRIM';
RTRIM:                              'RTRIM';
TRIM:                               'TRIM';
TO:                                 'TO';
LOWER:                              'LOWER';
UPPER:                              'UPPER';
CONCAT:                             'CONCAT';
CONCAT_WS:                          'CONCAT_WS';
LENGTH:                             'LENGTH';
STRCMP:                             'STRCMP';
RIGHT:                              'RIGHT';
LEFT:                               'LEFT';
ASCII:                              'ASCII';
LOCATE:                             'LOCATE';
REPLACE:                            'REPLACE';
REVERSE:                            'REVERSE';
CAST:                               'CAST';
ISEMPTY:                            'ISEMPTY';
ISBLANK:                            'ISBLANK';

// JSON TEXT FUNCTIONS
JSON:                               'JSON';
JSON_OBJECT:                        'JSON_OBJECT';
JSON_ARRAY:                         'JSON_ARRAY';
JSON_ARRAY_LENGTH:                  'JSON_ARRAY_LENGTH';
JSON_EXTRACT:                       'JSON_EXTRACT';
JSON_KEYS:                          'JSON_KEYS';
JSON_VALID:                         'JSON_VALID';
//JSON_APPEND:                        'JSON_APPEND';
//JSON_DELETE:                        'JSON_DELETE';
//JSON_EXTEND:                        'JSON_EXTEND';
//JSON_SET:                           'JSON_SET';
//JSON_ARRAY_ALL_MATCH:               'JSON_ALL_MATCH';
//JSON_ARRAY_ANY_MATCH:               'JSON_ANY_MATCH';
//JSON_ARRAY_FILTER:                  'JSON_FILTER';
//JSON_ARRAY_MAP:                     'JSON_ARRAY_MAP';
//JSON_ARRAY_REDUCE:                  'JSON_ARRAY_REDUCE';

// COLLECTION FUNCTIONS
ARRAY:                              'ARRAY';

// BOOL FUNCTIONS
LIKE:                               'LIKE';
ISNULL:                             'ISNULL';
ISNOTNULL:                          'ISNOTNULL';
ISPRESENT:                          'ISPRESENT';
BETWEEN:                            'BETWEEN';
CIDRMATCH:                          'CIDRMATCH';

// FLOWCONTROL FUNCTIONS
IFNULL:                             'IFNULL';
NULLIF:                             'NULLIF';
IF:                                 'IF';
TYPEOF:                             'TYPEOF';

//OTHER CONDITIONAL EXPRESSIONS
COALESCE:                           'COALESCE';

// RELEVANCE FUNCTIONS AND PARAMETERS
MATCH:                              'MATCH';
MATCH_PHRASE:                       'MATCH_PHRASE';
MATCH_PHRASE_PREFIX:                'MATCH_PHRASE_PREFIX';
MATCH_BOOL_PREFIX:                  'MATCH_BOOL_PREFIX';
SIMPLE_QUERY_STRING:                'SIMPLE_QUERY_STRING';
MULTI_MATCH:                        'MULTI_MATCH';
QUERY_STRING:                       'QUERY_STRING';

ALLOW_LEADING_WILDCARD:             'ALLOW_LEADING_WILDCARD';
ANALYZE_WILDCARD:                   'ANALYZE_WILDCARD';
ANALYZER:                           'ANALYZER';
AUTO_GENERATE_SYNONYMS_PHRASE_QUERY:'AUTO_GENERATE_SYNONYMS_PHRASE_QUERY';
BOOST:                              'BOOST';
CUTOFF_FREQUENCY:                   'CUTOFF_FREQUENCY';
DEFAULT_FIELD:                      'DEFAULT_FIELD';
DEFAULT_OPERATOR:                   'DEFAULT_OPERATOR';
ENABLE_POSITION_INCREMENTS:         'ENABLE_POSITION_INCREMENTS';
ESCAPE:                             'ESCAPE';
FLAGS:                              'FLAGS';
FUZZY_MAX_EXPANSIONS:               'FUZZY_MAX_EXPANSIONS';
FUZZY_PREFIX_LENGTH:                'FUZZY_PREFIX_LENGTH';
FUZZY_TRANSPOSITIONS:               'FUZZY_TRANSPOSITIONS';
FUZZY_REWRITE:                      'FUZZY_REWRITE';
FUZZINESS:                          'FUZZINESS';
LENIENT:                            'LENIENT';
LOW_FREQ_OPERATOR:                  'LOW_FREQ_OPERATOR';
MAX_DETERMINIZED_STATES:            'MAX_DETERMINIZED_STATES';
MAX_EXPANSIONS:                     'MAX_EXPANSIONS';
MINIMUM_SHOULD_MATCH:               'MINIMUM_SHOULD_MATCH';
OPERATOR:                           'OPERATOR';
PHRASE_SLOP:                        'PHRASE_SLOP';
PREFIX_LENGTH:                      'PREFIX_LENGTH';
QUOTE_ANALYZER:                     'QUOTE_ANALYZER';
QUOTE_FIELD_SUFFIX:                 'QUOTE_FIELD_SUFFIX';
REWRITE:                            'REWRITE';
SLOP:                               'SLOP';
TIE_BREAKER:                        'TIE_BREAKER';
TYPE:                               'TYPE';
ZERO_TERMS_QUERY:                   'ZERO_TERMS_QUERY';

// SPAN KEYWORDS
SPAN:                               'SPAN';
MS:                                 'MS';
S:                                  'S';
M:                                  'M';
H:                                  'H';
W:                                  'W';
Q:                                  'Q';
Y:                                  'Y';


// LITERALS AND VALUES
//STRING_LITERAL:                     DQUOTA_STRING | SQUOTA_STRING | BQUOTA_STRING;
ID:                                 ID_LITERAL;
CLUSTER:                            CLUSTER_PREFIX_LITERAL;
INTEGER_LITERAL:                    DEC_DIGIT+;
DECIMAL_LITERAL:                    (DEC_DIGIT+)? '.' DEC_DIGIT+;

fragment DATE_SUFFIX:               ([\-.][*0-9]+)+;
fragment ID_LITERAL:                [@*A-Z]+?[*A-Z_\-0-9]*;
fragment CLUSTER_PREFIX_LITERAL:    [*A-Z]+?[*A-Z_\-0-9]* COLON;
ID_DATE_SUFFIX:                     CLUSTER_PREFIX_LITERAL? ID_LITERAL DATE_SUFFIX;
DQUOTA_STRING:                      '"' ( '\\'. | '""' | ~('"'| '\\') )* '"';
SQUOTA_STRING:                      '\'' ('\\'. | '\'\'' | ~('\'' | '\\'))* '\'';
BQUOTA_STRING:                      '`' ( '\\'. | '``' | ~('`'|'\\'))* '`';
fragment DEC_DIGIT:                 [0-9];

LINE_COMMENT:                       '//' ('\\\n' | ~[\r\n])* '\r'? '\n'? -> channel(HIDDEN);
BLOCK_COMMENT:                      '/*' .*? '*/' -> channel(HIDDEN);

ERROR_RECOGNITION:                  .    -> channel(ERRORCHANNEL);<|MERGE_RESOLUTION|>--- conflicted
+++ resolved
@@ -37,11 +37,8 @@
 AD:                                 'AD';
 ML:                                 'ML';
 FILLNULL:                           'FILLNULL';
-<<<<<<< HEAD
 EXPAND:                             'EXPAND';
-=======
 FLATTEN:                            'FLATTEN';
->>>>>>> b71a9edf
 
 //Native JOIN KEYWORDS
 JOIN:                               'JOIN';
