--- conflicted
+++ resolved
@@ -1205,16 +1205,11 @@
     comparePlans(expectedPlan, logPlan, false)
   }
 
-<<<<<<< HEAD
   test("multiple levels stats with sample(50 percent)") {
-=======
-  test("test count() as the last aggregator in stats clause") {
->>>>>>> ce505675
-    val context = new CatalystPlanContext
-    val logPlan = planTransformer.visit(
-      plan(
-        pplParser,
-<<<<<<< HEAD
+    val context = new CatalystPlanContext
+    val logPlan = planTransformer.visit(
+      plan(
+        pplParser,
         "source = table sample(50 percent) | stats avg(response_time) as avg_response_time by host, service | stats avg(avg_response_time) as avg_host_response_time by service"),
       context)
     val star = Seq(UnresolvedStar(None))
@@ -1251,7 +1246,13 @@
     val expectedPlan = Project(star, aggregatePlan2)
 
     comparePlans(expectedPlan, logPlan, false)
-=======
+  }
+
+  test("test count() as the last aggregator in stats clause") {
+    val context = new CatalystPlanContext
+    val logPlan = planTransformer.visit(
+      plan(
+        pplParser,
         "source = table | eval a = 1 | stats sum(a) as sum, avg(a) as avg, count() as cnt"),
       context)
     val tableRelation = UnresolvedRelation(Seq("table"))
@@ -1299,6 +1300,5 @@
     val aggregate = Aggregate(Seq(grouping), Seq(sum, avg, count, grouping), eval)
     val expectedPlan = Project(Seq(UnresolvedStar(None)), aggregate)
     comparePlans(expectedPlan, logPlan, checkAnalysis = false)
->>>>>>> ce505675
   }
 }