## PPL Language Support On Spark 

This module provides the support for running [PPL](https://github.com/opensearch-project/piped-processing-language) queries on Spark using direct logical plan 
translation between PPL's logical plan to Spark's Catalyst logical plan.

### Context
The next concepts are the main purpose of introduction this functionality:
- Transforming PPL to become OpenSearch default query language (specifically for logs/traces/metrics signals)
- Promoting PPL as a viable candidate for the proposed  CNCF Observability universal query language.
- Seamlessly Interact with different datasources such as S3 / Prometheus / data-lake leveraging spark execution.
- Using spark's federative capabilities as a general purpose query engine to facilitate complex queries including joins
- Improve and promote PPL to become extensible and general purpose query language to be adopted by the community


Acknowledging spark is an excellent conduit for promoting these goals and showcasing the capabilities of PPL to interact & federate data across multiple sources and domains.

Another byproduct of introducing PPL on spark would be the much anticipated JOIN capability that will emerge from the usage of Spark compute engine.

**What solution would you like?**

For PPL to become a library which has a simple and easy means of importing and extending, PPL client (the thin API layer) which can interact and provide a generic query composition framework to be used in any type of application independently of OpenSearch plugins.

![PPL endpoint](https://github.com/opensearch-project/opensearch-spark/assets/48943349/e9831a8f-abde-484c-9c62-331570e88460)

As depicted in the above image, the protocol & AST (antler based language traversals ) verticals should be detached and composed into a self sustainable component that can be imported regardless of OpenSearch plugins.

---

## PPL On Spark

Running PPL on spark is a goal for allowing simple adoption of PPL query language and also for simplifying the Flint project to allow visualization for federated queries using the Observability dashboards capabilities.


### Background

In Apache Spark, the DataFrame API serves as a programmatic interface for data manipulation and queries, allowing the construction of complex operations using a chain of method calls. This API can work in tandem with other query languages like SQL or PPL.

For instance, if you have a PPL query and a translator, you can convert it into DataFrame operations to generate an optimized execution plan. Spark's underlying Catalyst optimizer will convert these DataFrame transformations and actions into an optimized physical plan executed over RDDs or Datasets.

The following section describes the two main options for translating the PPL query (using the logical plan) into the spark corespondent component (either dataframe API or spark logical plan)


### Translation Process

**Using Catalyst Logical Plan Grammar**
The leading option for translation would be using the Catalyst Grammar for directly translating the Logical plan steps
Here is an example of such translation outcome:


Our goal would be translating the PPL into the Unresolved logical plan so that the Analysis phase would behave in the similar manner to the SQL originated query.

![spark execution process](https://github.com/opensearch-project/opensearch-spark/assets/48943349/780c0072-0ab4-4fb4-afb1-11fb3bfbd2c3)

**The following PPL query:**
`search source=t'| where a=1`

Translates into the PPL logical plan:
`Relation(tableName=t, alias=null), Compare(operator==, left=Field(field=a, fieldArgs=[]), right=1)`

Would be transformed into the next catalyst Plan:
```
// Create an UnresolvedRelation for the table 't'
val table = UnresolvedRelation(TableIdentifier("t"))
// Create an EqualTo expression for "a == 1" 
val equalToCondition = EqualTo(UnresolvedAttribute("a"), ..Literal(1))
// Create a Filter LogicalPlan
val filterPlan = Filter(equalToCondition, table) 
```

The following PPL query:
`source=t | stats count(a) by b`

Would produce the next PPL Logical Plan":
```
Aggregation(aggExprList=[Alias(name=count(a), delegated=count(Field(field=a, fieldArgs=[])), alias=null)], 
sortExprList=[], groupExprList=[Alias(name=b, delegated=Field(field=b, fieldArgs=[]), alias=null)], span=null, argExprList=[Argument(argName=partitions, value=1), Argument(argName=allnum, value=false), Argument(argName=delim, value= ), Argument(argName=dedupsplit, value=false)], child=[Relation(tableName=t, alias=null)])
```

Would be transformed into the next catalyst Plan:
```
// Create an UnresolvedRelation for the table 't'
 val table = UnresolvedRelation(TableIdentifier("t"))
 // Create an Alias for the aggregation expression 'count(a)' 
val aggExpr = Alias(Count(UnresolvedAttribute("a")), "count(a)")() 
// Create an Alias for the grouping expression 'b' 
val groupExpr = Alias(UnresolvedAttribute("b"), "b")() 
// Create an Aggregate LogicalPlan val aggregatePlan = Aggregate(Seq(groupExpr), Seq(groupExpr, aggExpr), table) 
```

---


## Design Considerations

In general when translating between two query languages we have the following options:

**1) Source Grammar Tree To destination Dataframe API Translation**
This option uses the syntax tree to directly translate from one language syntax grammar tree to the other language (dataframe) API thus eliminating the parsing phase and creating a strongly validated process that can be verified and tested with high degree of confidence.

**Advantages :**
- Simpler solution to develop since the abstract structure of the query language is simpler to transform into compared with other transformation options. -using the build-in traverse visitor API
- Optimization potential by leveraging the specific knowledge of the actual original language and  being able to directly use specific grammar function and commands directly.

**Disadvantages :**
- Fully depended on the Source Code of the target language including potentially internal structure of its grammatical components - In spark case this is not a severe disadvantage since this is a very well know and well structured API grammar.
- Not sufficiently portable since this api is coupled with the

**2) Source Logical Plan To destination Logical Plan (Catalyst) [Preferred Option]**
This option uses the syntax tree to directly translate from one language syntax grammar tree to the other language syntax grammar tree thus eliminating the parsing phase and creating a strongly validated process that can be verified and tested with high degree of confidence.

Once the target plan is created - it can be analyzed and executed separately from the translations process (or location)

```
  SparkSession spark = SparkSession.builder()
                .appName("SparkExecuteLogicalPlan")
                .master("local")
                .getOrCreate();

        // catalyst logical plan - translated from PPL Logical plan
        Seq<NamedExpression> scalaProjectList = //... your project list
        LogicalPlan unresolvedTable = //... your unresolved table
        LogicalPlan projectNode = new Project(scalaProjectList, unresolvedTable);

        // Analyze and execute
        Analyzer analyzer = new Analyzer(spark.sessionState().catalog(), spark.sessionState().conf());
        LogicalPlan analyzedPlan = analyzer.execute(projectNode);
        LogicalPlan optimizedPlan = spark.sessionState().optimizer().execute(analyzedPlan);

        QueryExecution qe = spark.sessionState().executePlan(optimizedPlan);
        Dataset<Row> result = new Dataset<>(spark, qe, RowEncoder.apply(qe.analyzed().schema()));

```
**Advantages :**
- A little more complex develop compared to the first option but still relatively simple since the abstract structure of the query language is simpler to transform into another’s language syntax grammar tree

- Optimization potential by leveraging the specific knowledge of the actual original language and  being able to directly use specific grammar function and commands directly.

**Disadvantages :**
- Fully depended on the Source Code of the target language including potentially internal structure of its grammatical components - In spark case this is not a severe disadvantage since this is a very well know and well structured API grammar.
- Add the additional phase for analyzing the logical plan and generating the physical plan and the execution part itself.


**3) Source Grammar Tree To destination Query Translation**
This option uses the syntax tree to from the original query language into the target query (SQL in our case). This is a more generalized solution that may be utilized for additional purposes such as direct query to an RDBMS server.

**Advantages :**
- A general purpose solution that may be utilized for other SQL compliant servers

**Disadvantages :**
- This is a more complicated use case since it requires additional layer of complexity to be able to correctly translate the original syntax tree to a textual representation of the outcome language that has to be parsed and verified
- SQL plugin already support SQL so its not clear what is the advantage of translating PPL back to SQL since our plugin already supports SQL out of the box.

---
### Architecture

**1. Using Spark Connect (PPL Grammar To dataframe API Translation)**

In Apache Spark 3.4, Spark Connect introduced a decoupled client-server architecture that allows remote connectivity to Spark clusters using the DataFrame API and unresolved logical plans as the protocol.

**How Spark Connect works**:
The Spark Connect client library is designed to simplify Spark application development. It is a thin API that can be embedded everywhere: in application servers, IDEs, notebooks, and programming languages. The Spark Connect API builds on Spark’s DataFrame API using unresolved logical plans as a language-agnostic protocol between the client and the Spark driver.

The Spark Connect client translates DataFrame operations into unresolved logical query plans which are encoded using protocol buffers. These are sent to the server using the gRPC framework.
The Spark Connect endpoint embedded on the Spark Server receives and translates unresolved logical plans into Spark’s logical plan operators. This is similar to parsing a SQL query, where attributes and relations are parsed and an initial parse plan is built. From there, the standard Spark execution process kicks in, ensuring that Spark Connect leverages all of Spark’s optimizations and enhancements. Results are streamed back to the client through gRPC as Apache Arrow-encoded row batches.

**Advantages :**
Stability: Applications that use too much memory will now only impact their own environment as they can run in their own processes. Users can define their own dependencies on the client and don’t need to worry about potential conflicts with the Spark driver.

Upgradability: The Spark driver can now seamlessly be upgraded independently of applications, for example to benefit from performance improvements and security fixes. This means applications can be forward-compatible, as long as the server-side RPC definitions are designed to be backwards compatible.

Debuggability and observability: Spark Connect enables interactive debugging during development directly from your favorite IDE. Similarly, applications can be monitored using the application’s framework native metrics and logging libraries.

Not need separating PPL into a dedicated library - all can be done from the existing SQL repository.

**Disadvantages :**
Not all _managed_ Spark solution support this "new" feature so as part of using this capability we will need to manually deploy the corresponding spark-connect plugins as part of flint’s deployment.

All the context creation would have to be done from the spark client - this creates some additional complexity since the Flint spark plugin has some contextual requirements that have to be somehow propagated from the client’s side .

---

### Implemented solution
As presented here and detailed in the [issue](https://github.com/opensearch-project/opensearch-spark/issues/30), there are several options to allow spark to be able to understand and run ppl queries.

The selected option is to us the PPL AST logical plan API and traversals to transform the PPL logical plan into Catalyst logical plan thus enabling a the longer term
solution for using spark-connect as a part of the ppl-client (as described below): 

Advantages of the selected approach:

- **reuse** of existing PPL code that is tested and in production
- **simplify** development while relying on well known and structured codebase
- **long term support** in case the `spark-connect` will become user chosen strategy - existing code can be used without any changes
- **single place of maintenance**  by reusing the PPL logical model which relies on ppl antlr parser, we can use a single repository to maintain and develop the PPL language without the need to constantly merge changes upstream .

The following diagram shows the high level architecture of the selected implementation solution :

![ppl logical architecture ](https://github.com/opensearch-project/opensearch-spark/assets/48943349/6965258f-9823-4f12-a4f9-529c1365fc4a)

The **logical Architecture**  show the next artifacts:
- **_Libraries_**:
    - PPL ( the ppl core , protocol, parser & logical plan utils)
    - SQL ( the SQL core , protocol, parser - depends on PPL for using the logical plan utils)

- **_Drivers_**:
    -  PPL OpenSearch Driver (depends on OpenSearch core)
    -  PPL Spark Driver (depends on Spark core)
    -  PPL Prometheus Driver (directly translates PPL to PromQL )
    -  SQL OpenSearch Driver (depends on OpenSearch core)

**Physical Architecture :**
Currently the drivers reside inside the PPL client repository within the OpenSearch Plugins.
Next tasks ahead will resolve this:

- Extract PPL logical component outside the SQL plugin into a (none-plugin) library - publish library to maven
- Separate the PPL / SQL drivers inside the OpenSearch PPL client to better distinguish
- Create a thin PPL client capable of interaction with the PPL Driver regardless of which driver (Spark , OpenSearch , Prometheus )

---

### Roadmap

This section describes the next steps planned for enabling additional commands and gamer translation.

#### Example PPL Queries
See the next samples of PPL queries :
<<<<<<< HEAD

**Describe**
 - `describe table`  This command is equal to the `DESCRIBE EXTENDED table` SQL command
=======
>>>>>>> c733d3cb

**Fields**
 - `source = table`
 - `source = table | fields a,b,c`

**Filters**
 - `source = table | where a = 1 | fields a,b,c`
 - `source = table | where a >= 1 | fields a,b,c`
 - `source = table | where a < 1 | fields a,b,c`
 - `source = table | where b != 'test' | fields a,b,c`
 - `source = table | where c = 'test' | fields a,b,c | head 3`

**Filters With Logical Conditions**
 - `source = table | where c = 'test' AND a = 1 | fields a,b,c`
 - `source = table | where c != 'test' OR a > 1 | fields a,b,c | head 1`
 - `source = table | where c = 'test' NOT a > 1 | fields a,b,c`


**Eval**

Assumptions: `a`, `b`, `c` are existing fields in `table`
 - `source = table | eval f = 1 | fields a,b,c,f`
 - `source = table | eval f = 1` (output a,b,c,f fields)
 - `source = table | eval n = now() | eval t = unix_timestamp(a) | fields n,t`
 - `source = table | eval f = a | where f > 1 | sort f | fields a,b,c | head 5`
 - `source = table | eval f = a * 2 | eval h = f * 2 | fields a,f,h`
 - `source = table | eval f = a * 2, h = f * 2 | fields a,f,h`
 - `source = table | eval f = a * 2, h = b | stats avg(f) by h`

Limitation: Overriding existing field is unsupported, following queries throw exceptions with "Reference 'a' is ambiguous" 
 - `source = table | eval a = 10 | fields a,b,c`
 - `source = table | eval a = a * 2 | stats avg(a)`
 - `source = table | eval a = abs(a) | where a > 0`

**Aggregations**
 - `source = table | stats avg(a) `
 - `source = table | where a < 50 | stats avg(c) `
 - `source = table | stats max(c) by b`
 - `source = table | stats count(c) by b | head 5`

**Aggregations With Span**
- `source = table  | stats count(a) by span(a, 10) as a_span`
- `source = table  | stats sum(age) by span(age, 5) as age_span | head 2`
- `source = table  | stats avg(age) by span(age, 20) as age_span, country  | sort - age_span |  head 2`

**Aggregations With TimeWindow Span (tumble windowing function)**
- `source = table | stats sum(productsAmount) by span(transactionDate, 1d) as age_date | sort age_date`
- `source = table | stats sum(productsAmount) by span(transactionDate, 1w) as age_date, productId`

<<<<<<< HEAD
---

For additional details on PPL commands - view [PPL Commands Docs](https://github.com/opensearch-project/sql/blob/main/docs/user/ppl/index.rst)

For additional details on Spark PPL commands project, see [PPL Project](https://github.com/orgs/opensearch-project/projects/214/views/2)
For additional details on Spark PPL commands support campaign, see [PPL Commands Campaign](https://github.com/opensearch-project/opensearch-spark/issues/408)

#### Experimental Commands:
 - `correlation` - [See details](../docs/PPL-Correlation-command.md)

> This is an experimental command - it may be removed in future versions
=======
**Dedup**

- `source = table | dedup a | fields a,b,c`
- `source = table | dedup a,b | fields a,b,c`
- `source = table | dedup a keepempty=true | fields a,b,c`
- `source = table | dedup a,b keepempty=true | fields a,b,c`
- `source = table | dedup 1 a | fields a,b,c`
- `source = table | dedup 1 a,b | fields a,b,c`
- `source = table | dedup 1 a keepempty=true | fields a,b,c`
- `source = table | dedup 1 a,b keepempty=true | fields a,b,c`
- `source = table | dedup 1 a consecutive=true| fields a,b,c` (Unsupported)
- `source = table | dedup 2 a | fields a,b,c` (Unsupported)


For additional details on PPL commands - view [PPL Commands Docs](https://github.com/opensearch-project/sql/blob/main/docs/user/ppl/index.rst)

---

For additional details on Spark PPL commands project, see [PPL Project](https://github.com/orgs/opensearch-project/projects/214/views/2)
For additional details on Spark PPL commands support campaign, see [PPL Commands Campaign](https://github.com/opensearch-project/opensearch-spark/issues/408)

#### Experimental Commands:
 - `correlation` - [See details](../docs/PPL-Correlation-command.md)

> This is an experimental command - it may be removed in future versions

 
>>>>>>> c733d3cb
<|MERGE_RESOLUTION|>--- conflicted
+++ resolved
@@ -223,12 +223,9 @@
 
 #### Example PPL Queries
 See the next samples of PPL queries :
-<<<<<<< HEAD
 
 **Describe**
  - `describe table`  This command is equal to the `DESCRIBE EXTENDED table` SQL command
-=======
->>>>>>> c733d3cb
 
 **Fields**
  - `source = table`
@@ -278,19 +275,6 @@
 - `source = table | stats sum(productsAmount) by span(transactionDate, 1d) as age_date | sort age_date`
 - `source = table | stats sum(productsAmount) by span(transactionDate, 1w) as age_date, productId`
 
-<<<<<<< HEAD
----
-
-For additional details on PPL commands - view [PPL Commands Docs](https://github.com/opensearch-project/sql/blob/main/docs/user/ppl/index.rst)
-
-For additional details on Spark PPL commands project, see [PPL Project](https://github.com/orgs/opensearch-project/projects/214/views/2)
-For additional details on Spark PPL commands support campaign, see [PPL Commands Campaign](https://github.com/opensearch-project/opensearch-spark/issues/408)
-
-#### Experimental Commands:
- - `correlation` - [See details](../docs/PPL-Correlation-command.md)
-
-> This is an experimental command - it may be removed in future versions
-=======
 **Dedup**
 
 - `source = table | dedup a | fields a,b,c`
@@ -317,5 +301,5 @@
 
 > This is an experimental command - it may be removed in future versions
 
- 
->>>>>>> c733d3cb
+
+ 