## Overview

This document contains a list of maintainers in this repo. See [opensearch-project/.github/RESPONSIBILITIES.md](https://github.com/opensearch-project/.github/blob/main/RESPONSIBILITIES.md#maintainer-responsibilities) that explains what the role of maintainer means, what maintainers do in this and other repos, and how they should be doing it. If you're interested in contributing, and becoming a maintainer, see [CONTRIBUTING](CONTRIBUTING.md).

## Current Maintainers

<<<<<<< HEAD
| Maintainer        | GitHub ID                                           | Affiliation |
| ----------------- | -------------------------------------------------   | ----------- |
| Eric Wei          | [mengweieric](https://github.com/mengweieric)       | Amazon      |
| Joshua Li         | [joshuali925](https://github.com/joshuali925)       | Amazon      |
| Rupal Mahajan     | [rupal-bq](https://github.com/rupal-bq)             | Amazon      |
| Chen Dai          | [dai-chen](https://github.com/dai-chen)             | Amazon      |
| Vamsi Manohar     | [vamsi-amazon](https://github.com/vamsi-amazon)     | Amazon      |
| Peng Huo          | [penghuo](https://github.com/penghuo)               | Amazon      |
| Sean Kao          | [seankao-az](https://github.com/seankao-az)         | Amazon      |
| Anirudha Jadhav   | [anirudha](https://github.com/anirudha)             | Amazon      |
| Kaituo Li         | [kaituo](https://github.com/kaituo)                 | Amazon      |
=======
| Maintainer      | GitHub ID                                       | Affiliation |
|-----------------|-------------------------------------------------| ----------- |
| Eric Wei        | [mengweieric](https://github.com/mengweieric)   | Amazon      |
| Joshua Li       | [joshuali925](https://github.com/joshuali925)   | Amazon      |
| Rupal Mahajan   | [rupal-bq](https://github.com/rupal-bq)         | Amazon      |
| Chen Dai        | [dai-chen](https://github.com/dai-chen)         | Amazon      |
| Vamsi Manohar   | [vamsi-amazon](https://github.com/vamsi-amazon) | Amazon      |
| Peng Huo        | [penghuo](https://github.com/penghuo)           | Amazon      |
| Lior Perry      | [yangdb](https://github.com/YANG-DB)            | Amazon      |
| Sean Kao        | [seankao-az](https://github.com/seankao-az)     | Amazon      |
| Anirudha Jadhav | [anirudha](https://github.com/anirudha)         | Amazon      |
>>>>>>> e5e3f873
<|MERGE_RESOLUTION|>--- conflicted
+++ resolved
@@ -4,19 +4,6 @@
 
 ## Current Maintainers
 
-<<<<<<< HEAD
-| Maintainer        | GitHub ID                                           | Affiliation |
-| ----------------- | -------------------------------------------------   | ----------- |
-| Eric Wei          | [mengweieric](https://github.com/mengweieric)       | Amazon      |
-| Joshua Li         | [joshuali925](https://github.com/joshuali925)       | Amazon      |
-| Rupal Mahajan     | [rupal-bq](https://github.com/rupal-bq)             | Amazon      |
-| Chen Dai          | [dai-chen](https://github.com/dai-chen)             | Amazon      |
-| Vamsi Manohar     | [vamsi-amazon](https://github.com/vamsi-amazon)     | Amazon      |
-| Peng Huo          | [penghuo](https://github.com/penghuo)               | Amazon      |
-| Sean Kao          | [seankao-az](https://github.com/seankao-az)         | Amazon      |
-| Anirudha Jadhav   | [anirudha](https://github.com/anirudha)             | Amazon      |
-| Kaituo Li         | [kaituo](https://github.com/kaituo)                 | Amazon      |
-=======
 | Maintainer      | GitHub ID                                       | Affiliation |
 |-----------------|-------------------------------------------------| ----------- |
 | Eric Wei        | [mengweieric](https://github.com/mengweieric)   | Amazon      |
@@ -28,4 +15,4 @@
 | Lior Perry      | [yangdb](https://github.com/YANG-DB)            | Amazon      |
 | Sean Kao        | [seankao-az](https://github.com/seankao-az)     | Amazon      |
 | Anirudha Jadhav | [anirudha](https://github.com/anirudha)         | Amazon      |
->>>>>>> e5e3f873
+| Kaituo Li       | [kaituo](https://github.com/kaituo)             | Amazon      |