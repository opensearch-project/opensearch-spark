/*
 * Copyright OpenSearch Contributors
 * SPDX-License-Identifier: Apache-2.0
 */

package org.opensearch.sql

import org.apache.spark.SparkConf
import org.apache.spark.sql.{DataFrame, Row, SparkSession}
import org.apache.spark.sql.types._

/**
 * Spark SQL Application entrypoint
 *
 * @param args(0)
 *   sql query
 * @param args(1)
 *   opensearch index name
 * @param args(2-6)
 *   opensearch connection values required for flint-integration jar. host, port, scheme, auth,
 *   region respectively.
 * @return
 *   write sql query result to given opensearch index
 */
object SQLJob {
  def main(args: Array[String]) {
<<<<<<< HEAD
    // Get the SQL query and Opensearch Config from the command line arguments
    val query = args(0)
    val index = args(1)
    val host = args(2)
    val port = args(3)
    val scheme = args(4)
    val auth = args(5)
    val region = args(6)

    val conf: SparkConf = new SparkConf()
      .setAppName("SQLJob")
      .set("spark.sql.extensions", "org.opensearch.flint.spark.FlintSparkExtensions")
      .set("spark.datasource.flint.host", host)
      .set("spark.datasource.flint.port", port)
      .set("spark.datasource.flint.scheme", scheme)
      .set("spark.datasource.flint.auth", auth)
      .set("spark.datasource.flint.region", region)
=======
    val config = parseArgs(args)

    val sparkConf = createSparkConf(config)
>>>>>>> c0076b1b

    // Create a SparkSession
    val spark = SparkSession.builder().config(conf).enableHiveSupport().getOrCreate()

    try {
      // Execute SQL query
      val result: DataFrame = spark.sql(query)

      // Get Data
      val data = getFormattedData(result, spark)

      // Write data to OpenSearch index
      val aos = Map(
        "host" -> host,
        "port" -> port,
        "scheme" -> scheme,
        "auth" -> auth,
        "region" -> region)

      data.write
        .format("flint")
        .options(aos)
        .mode("append")
        .save(index)

    } finally {
      // Stop SparkSession
      spark.stop()
    }
  }

  /**
   * Create a new formatted dataframe with json result, json schema and EMR_STEP_ID.
   *
   * @param result
   *   sql query result dataframe
   * @param spark
   *   spark session
   * @return
   *   dataframe with result, schema and emr step id
   */
  def getFormattedData(result: DataFrame, spark: SparkSession): DataFrame = {
    // Create the schema dataframe
    val schemaRows = result.schema.fields.map { field =>
      Row(field.name, field.dataType.typeName)
    }
    val resultSchema = spark.createDataFrame(
      spark.sparkContext.parallelize(schemaRows),
      StructType(
        Seq(
          StructField("column_name", StringType, nullable = false),
          StructField("data_type", StringType, nullable = false))))

    // Define the data schema
    val schema = StructType(
      Seq(
        StructField("result", ArrayType(StringType, containsNull = true), nullable = true),
        StructField("schema", ArrayType(StringType, containsNull = true), nullable = true),
        StructField("stepId", StringType, nullable = true),
        StructField("applicationId", StringType, nullable = true)))
    // Create the data rows
    val rows = Seq(
      (
        result.toJSON.collect.toList.map(_.replaceAll("'", "\\\\'").replaceAll("\"", "'")),
        resultSchema.toJSON.collect.toList.map(_.replaceAll("\"", "'")),
        sys.env.getOrElse("EMR_STEP_ID", "unknown"),
        spark.sparkContext.applicationId))

    // Create the DataFrame for data
    spark.createDataFrame(rows).toDF(schema.fields.map(_.name): _*)
  }
}<|MERGE_RESOLUTION|>--- conflicted
+++ resolved
@@ -12,65 +12,80 @@
 /**
  * Spark SQL Application entrypoint
  *
- * @param args(0)
- *   sql query
- * @param args(1)
- *   opensearch index name
- * @param args(2-6)
- *   opensearch connection values required for flint-integration jar. host, port, scheme, auth,
- *   region respectively.
+ * @param args (0)
+ *             sql query
+ * @param args (1)
+ *             opensearch index name
+ * @param args (2-6)
+ *             opensearch connection values required for flint-integration jar.
+ *             host, port, scheme, auth, region respectively.
  * @return
- *   write sql query result to given opensearch index
+ * write sql query result to given opensearch index
  */
+case class JobConfig(
+    query: String,
+    index: String,
+    host: String,
+    port: String,
+    scheme: String,
+    auth: String,
+    region: String
+  )
+
 object SQLJob {
+  private def parseArgs(args: Array[String]): JobConfig = {
+    if (args.length < 7) {
+      throw new IllegalArgumentException("Insufficient arguments provided! - args: [extensions, query, index, host, port, scheme, auth, region]")
+    }
+
+    JobConfig(
+      query = args(0),
+      index = args(1),
+      host = args(2),
+      port = args(3),
+      scheme = args(4),
+      auth = args(5),
+      region = args(6)
+    )
+  }
+
+  def createSparkConf(config: JobConfig): SparkConf = {
+    new SparkConf()
+      .setAppName("SQLJob")
+      .set("spark.datasource.flint.host", config.host)
+      .set("spark.datasource.flint.port", config.port)
+      .set("spark.datasource.flint.scheme", config.scheme)
+      .set("spark.datasource.flint.auth", config.auth)
+      .set("spark.datasource.flint.region", config.region)
+  }
   def main(args: Array[String]) {
-<<<<<<< HEAD
-    // Get the SQL query and Opensearch Config from the command line arguments
-    val query = args(0)
-    val index = args(1)
-    val host = args(2)
-    val port = args(3)
-    val scheme = args(4)
-    val auth = args(5)
-    val region = args(6)
-
-    val conf: SparkConf = new SparkConf()
-      .setAppName("SQLJob")
-      .set("spark.sql.extensions", "org.opensearch.flint.spark.FlintSparkExtensions")
-      .set("spark.datasource.flint.host", host)
-      .set("spark.datasource.flint.port", port)
-      .set("spark.datasource.flint.scheme", scheme)
-      .set("spark.datasource.flint.auth", auth)
-      .set("spark.datasource.flint.region", region)
-=======
     val config = parseArgs(args)
 
     val sparkConf = createSparkConf(config)
->>>>>>> c0076b1b
 
     // Create a SparkSession
-    val spark = SparkSession.builder().config(conf).enableHiveSupport().getOrCreate()
+    val spark = SparkSession.builder().config(sparkConf).enableHiveSupport().getOrCreate()
 
     try {
       // Execute SQL query
-      val result: DataFrame = spark.sql(query)
+      val result: DataFrame = spark.sql(config.query)
 
       // Get Data
       val data = getFormattedData(result, spark)
 
       // Write data to OpenSearch index
       val aos = Map(
-        "host" -> host,
-        "port" -> port,
-        "scheme" -> scheme,
-        "auth" -> auth,
-        "region" -> region)
+        "host" -> config.host,
+        "port" -> config.port,
+        "scheme" -> config.scheme,
+        "auth" -> config.auth,
+        "region" -> config.region)
 
       data.write
         .format("flint")
         .options(aos)
         .mode("append")
-        .save(index)
+        .save(config.index)
 
     } finally {
       // Stop SparkSession
@@ -82,38 +97,35 @@
    * Create a new formatted dataframe with json result, json schema and EMR_STEP_ID.
    *
    * @param result
-   *   sql query result dataframe
+   * sql query result dataframe
    * @param spark
-   *   spark session
+   * spark session
    * @return
-   *   dataframe with result, schema and emr step id
+   * dataframe with result, schema and emr step id
    */
   def getFormattedData(result: DataFrame, spark: SparkSession): DataFrame = {
     // Create the schema dataframe
     val schemaRows = result.schema.fields.map { field =>
       Row(field.name, field.dataType.typeName)
     }
-    val resultSchema = spark.createDataFrame(
-      spark.sparkContext.parallelize(schemaRows),
-      StructType(
-        Seq(
-          StructField("column_name", StringType, nullable = false),
-          StructField("data_type", StringType, nullable = false))))
+    val resultSchema = spark.createDataFrame(spark.sparkContext.parallelize(schemaRows),
+      StructType(Seq(
+        StructField("column_name", StringType, nullable = false),
+        StructField("data_type", StringType, nullable = false))))
 
     // Define the data schema
-    val schema = StructType(
-      Seq(
-        StructField("result", ArrayType(StringType, containsNull = true), nullable = true),
-        StructField("schema", ArrayType(StringType, containsNull = true), nullable = true),
-        StructField("stepId", StringType, nullable = true),
-        StructField("applicationId", StringType, nullable = true)))
+    val schema = StructType(Seq(
+      StructField("result", ArrayType(StringType, containsNull = true), nullable = true),
+      StructField("schema", ArrayType(StringType, containsNull = true), nullable = true),
+      StructField("stepId", StringType, nullable = true),
+      StructField("applicationId", StringType, nullable = true)))
+
     // Create the data rows
-    val rows = Seq(
-      (
-        result.toJSON.collect.toList.map(_.replaceAll("'", "\\\\'").replaceAll("\"", "'")),
-        resultSchema.toJSON.collect.toList.map(_.replaceAll("\"", "'")),
-        sys.env.getOrElse("EMR_STEP_ID", "unknown"),
-        spark.sparkContext.applicationId))
+    val rows = Seq((
+      result.toJSON.collect.toList.map(_.replaceAll("'", "\\\\'").replaceAll("\"", "'")),
+      resultSchema.toJSON.collect.toList.map(_.replaceAll("\"", "'")),
+      sys.env.getOrElse("EMR_STEP_ID", "unknown"),
+      spark.sparkContext.applicationId))
 
     // Create the DataFrame for data
     spark.createDataFrame(rows).toDF(schema.fields.map(_.name): _*)
