/*
 * Copyright OpenSearch Contributors
 * SPDX-License-Identifier: Apache-2.0
 */
import Dependencies._

lazy val scala212 = "2.12.14"
<<<<<<< HEAD
lazy val sparkVersion = "3.5.1"
=======
lazy val sparkVersion = "3.3.2"
// Spark jackson version. Spark jackson-module-scala strictly check the jackson-databind version hould compatbile
// https://github.com/FasterXML/jackson-module-scala/blob/2.18/src/main/scala/com/fasterxml/jackson/module/scala/JacksonModule.scala#L59
lazy val jacksonVersion = "2.13.4"

// The transitive opensearch jackson-databind dependency version should align with Spark jackson databind dependency version.
// Issue: https://github.com/opensearch-project/opensearch-spark/issues/442
>>>>>>> 7b52d816
lazy val opensearchVersion = "2.6.0"
lazy val icebergVersion = "1.5.0"

val scalaMinorVersion = scala212.split("\\.").take(2).mkString(".")
val sparkMinorVersion = sparkVersion.split("\\.").take(2).mkString(".")

ThisBuild / organization := "org.opensearch"

<<<<<<< HEAD
// TODO: Bump to 0.4.1 ?
ThisBuild / version := "0.4.0-SNAPSHOT"
=======
ThisBuild / version := "0.5.0-SNAPSHOT"
>>>>>>> 7b52d816

ThisBuild / scalaVersion := scala212

ThisBuild / scalafmtConfig := baseDirectory.value / "dev/.scalafmt.conf"

/**
 * ScalaStyle configurations
 */
ThisBuild / scalastyleConfig := baseDirectory.value / "scalastyle-config.xml"

/**
 * Tests cannot be run in parallel since multiple Spark contexts cannot run in the same JVM
 */
ThisBuild / Test / parallelExecution := false

// Run as part of compile task.
lazy val compileScalastyle = taskKey[Unit]("compileScalastyle")

// Run as part of test task.
lazy val testScalastyle = taskKey[Unit]("testScalastyle")



lazy val commonSettings = Seq(
  javacOptions ++= Seq("-source", "11"),
  Compile / compile / javacOptions ++= Seq("-target", "11"),
  // Scalastyle
  scalastyleConfig := (ThisBuild / scalastyleConfig).value,
  compileScalastyle := (Compile / scalastyle).toTask("").value,
  Compile / compile := ((Compile / compile) dependsOn compileScalastyle).value,
  testScalastyle := (Test / scalastyle).toTask("").value,
  Test / test := ((Test / test) dependsOn testScalastyle).value,
  dependencyOverrides ++= Seq(
    "com.fasterxml.jackson.core" % "jackson-core" % jacksonVersion,
    "com.fasterxml.jackson.core" % "jackson-databind" % jacksonVersion
  ))

// running `scalafmtAll` includes all subprojects under root
lazy val root = (project in file("."))
  .aggregate(flintCommons, flintCore, flintSparkIntegration, pplSparkIntegration, sparkSqlApplication, integtest)
  .disablePlugins(AssemblyPlugin)
  .settings(name := "flint", publish / skip := true)

lazy val flintCore = (project in file("flint-core"))
  .disablePlugins(AssemblyPlugin)
  .dependsOn(flintCommons)
  .settings(
    commonSettings,
    name := "flint-core",
    scalaVersion := scala212,
    libraryDependencies ++= Seq(
      "org.opensearch.client" % "opensearch-rest-client" % opensearchVersion,
      "org.opensearch.client" % "opensearch-rest-high-level-client" % opensearchVersion
        exclude ("org.apache.logging.log4j", "log4j-api"),
      "org.opensearch.client" % "opensearch-java" % opensearchVersion
        // error: Scala module 2.13.4 requires Jackson Databind version >= 2.13.0 and < 2.14.0 -
        // Found jackson-databind version 2.14.
        exclude ("com.fasterxml.jackson.core", "jackson-databind")
        exclude ("com.fasterxml.jackson.core", "jackson-core")
        exclude ("org.apache.httpcomponents.client5", "httpclient5"),
      "dev.failsafe" % "failsafe" % "3.3.2",
      "com.amazonaws" % "aws-java-sdk" % "1.12.397" % "provided"
        exclude ("com.fasterxml.jackson.core", "jackson-databind"),
      "com.amazonaws" % "aws-java-sdk-cloudwatch" % "1.12.593"
        exclude("com.fasterxml.jackson.core", "jackson-databind"),
      "software.amazon.awssdk" % "auth-crt" % "2.25.23",
      "org.scalactic" %% "scalactic" % "3.2.15" % "test",
      "org.scalatest" %% "scalatest" % "3.2.15" % "test",
      "org.scalatest" %% "scalatest-flatspec" % "3.2.15" % "test",
      "org.scalatestplus" %% "mockito-4-6" % "3.2.15.0" % "test",
      "com.stephenn" %% "scalatest-json-jsonassert" % "0.2.5" % "test",
      "org.mockito" % "mockito-core" % "4.6.1" % "test",
      "org.mockito" % "mockito-inline" % "4.6.1" % "test",
      "org.mockito" % "mockito-junit-jupiter" % "3.12.4" % "test",
      "org.junit.jupiter" % "junit-jupiter-api" % "5.9.0" % "test",
      "org.junit.jupiter" % "junit-jupiter-engine" % "5.9.0" % "test",
      "com.typesafe.play" %% "play-json" % "2.9.2" % "test",
      "com.google.truth" % "truth" % "1.1.5" % "test",
      "net.aichler" % "jupiter-interface" % "0.11.1" % Test
    ),
    libraryDependencies ++= deps(sparkVersion),
    publish / skip := true)


lazy val flintCommons = (project in file("flint-commons"))
  .settings(
    commonSettings,
    name := "flint-commons",
    scalaVersion := scala212,
    libraryDependencies ++= Seq(
      "org.scalactic" %% "scalactic" % "3.2.15" % "test",
      "org.scalatest" %% "scalatest" % "3.2.15" % "test",
      "org.scalatest" %% "scalatest-flatspec" % "3.2.15" % "test",
      "org.scalatestplus" %% "mockito-4-6" % "3.2.15.0" % "test",
    ),
    libraryDependencies ++= deps(sparkVersion),
    publish / skip := true,
    assembly / test := (Test / test).value,
    assembly / assemblyOption ~= {
      _.withIncludeScala(false)
    },
    assembly / assemblyMergeStrategy := {
      case PathList(ps@_*) if ps.last endsWith ("module-info.class") =>
        MergeStrategy.discard
      case PathList("module-info.class") => MergeStrategy.discard
      case PathList("META-INF", "versions", xs@_, "module-info.class") =>
        MergeStrategy.discard
      case x =>
        val oldStrategy = (assembly / assemblyMergeStrategy).value
        oldStrategy(x)
    },
  )
  .enablePlugins(AssemblyPlugin)


lazy val pplSparkIntegration = (project in file("ppl-spark-integration"))
  .enablePlugins(AssemblyPlugin, Antlr4Plugin)
  .settings(
    commonSettings,
    name := "ppl-spark-integration",
    scalaVersion := scala212,
    libraryDependencies ++= Seq(
      "org.scalactic" %% "scalactic" % "3.2.15" % "test",
      "org.scalatest" %% "scalatest" % "3.2.15" % "test",
      "org.scalatest" %% "scalatest-flatspec" % "3.2.15" % "test",
      "org.scalatestplus" %% "mockito-4-6" % "3.2.15.0" % "test",
      "com.stephenn" %% "scalatest-json-jsonassert" % "0.2.5" % "test",
      "com.github.sbt" % "junit-interface" % "0.13.3" % "test"),
    libraryDependencies ++= deps(sparkVersion),
    // ANTLR settings
    Antlr4 / antlr4Version := "4.8",
    Antlr4 / antlr4PackageName := Some("org.opensearch.flint.spark.ppl"),
    Antlr4 / antlr4GenListener := true,
    Antlr4 / antlr4GenVisitor := true,
    // Assembly settings
    assemblyPackageScala / assembleArtifact := false,
    assembly / assemblyOption ~= {
      _.withIncludeScala(false)
    },
    assembly / assemblyMergeStrategy := {
      case PathList(ps @ _*) if ps.last endsWith ("module-info.class") =>
        MergeStrategy.discard
      case PathList("module-info.class") => MergeStrategy.discard
      case PathList("META-INF", "versions", xs @ _, "module-info.class") =>
        MergeStrategy.discard
      case x =>
        val oldStrategy = (assembly / assemblyMergeStrategy).value
        oldStrategy(x)
    },
    assembly / test := (Test / test).value)

lazy val flintSparkIntegration = (project in file("flint-spark-integration"))
  .dependsOn(flintCore, flintCommons)
  .enablePlugins(AssemblyPlugin, Antlr4Plugin)
  .settings(
    commonSettings,
    name := "flint-spark-integration",
    scalaVersion := scala212,
    libraryDependencies ++= Seq(
      "com.amazonaws" % "aws-java-sdk" % "1.12.397" % "provided"
        exclude ("com.fasterxml.jackson.core", "jackson-databind"),
      "org.scalactic" %% "scalactic" % "3.2.15" % "test",
      "org.scalatest" %% "scalatest" % "3.2.15" % "test",
      "org.scalatest" %% "scalatest-flatspec" % "3.2.15" % "test",
      "org.scalatestplus" %% "mockito-4-6" % "3.2.15.0" % "test",
      "org.mockito" % "mockito-inline" % "4.6.0" % "test",
      "com.stephenn" %% "scalatest-json-jsonassert" % "0.2.5" % "test",
      "com.github.sbt" % "junit-interface" % "0.13.3" % "test"),
    libraryDependencies ++= deps(sparkVersion),
    // ANTLR settings
    Antlr4 / antlr4Version := "4.8",
    Antlr4 / antlr4PackageName := Some("org.opensearch.flint.spark.sql"),
    Antlr4 / antlr4GenListener := true,
    Antlr4 / antlr4GenVisitor := true,
    // Assembly settings
    assemblyPackageScala / assembleArtifact := false,
    assembly / assemblyOption ~= {
      _.withIncludeScala(false)
    },
    assembly / assemblyMergeStrategy := {
      case PathList(ps @ _*) if ps.last endsWith ("module-info.class") =>
        MergeStrategy.discard
      case PathList("module-info.class") => MergeStrategy.discard
      case PathList("META-INF", "versions", xs @ _, "module-info.class") =>
        MergeStrategy.discard
      case x =>
        val oldStrategy = (assembly / assemblyMergeStrategy).value
        oldStrategy(x)
    },
    assembly / assemblyExcludedJars := {
      val cp = (assembly / fullClasspath).value
      cp filter { file => file.data.getName.contains("LogsConnectorSpark")}
    },
    assembly / test := (Test / test).value)

lazy val IntegrationTest = config("it") extend Test

// Test assembly package with integration test.
lazy val integtest = (project in file("integ-test"))
  .dependsOn(flintCommons % "test->test", flintSparkIntegration % "test->test", pplSparkIntegration % "test->test", sparkSqlApplication % "test->test")
  .settings(
    commonSettings,
    name := "integ-test",
    scalaVersion := scala212,
    javaOptions ++= Seq(
      s"-DappJar=${(sparkSqlApplication / assembly).value.getAbsolutePath}",
      s"-DextensionJar=${(flintSparkIntegration / assembly).value.getAbsolutePath}",
      s"-DpplJar=${(pplSparkIntegration / assembly).value.getAbsolutePath}",
    ),
    inConfig(IntegrationTest)(Defaults.testSettings ++ Seq(
      IntegrationTest / scalaSource := baseDirectory.value / "src/integration/scala",
      IntegrationTest / parallelExecution := false,
      IntegrationTest / fork := true,
      )),
    libraryDependencies ++= Seq(
      "com.amazonaws" % "aws-java-sdk" % "1.12.397" % "provided"
        exclude ("com.fasterxml.jackson.core", "jackson-databind"),
      "org.scalactic" %% "scalactic" % "3.2.15",
      "org.scalatest" %% "scalatest" % "3.2.15" % "test",
      "com.stephenn" %% "scalatest-json-jsonassert" % "0.2.5" % "test",
      "org.testcontainers" % "testcontainers" % "1.18.0" % "test",
      "org.apache.iceberg" %% s"iceberg-spark-runtime-$sparkMinorVersion" % icebergVersion % "test",
      "org.scala-lang.modules" %% "scala-collection-compat" % "2.11.0" % "test"),
    libraryDependencies ++= deps(sparkVersion),
    Test / fullClasspath ++= Seq((flintSparkIntegration / assembly).value, (pplSparkIntegration / assembly).value,
      (sparkSqlApplication / assembly).value
    ),
    IntegrationTest / dependencyClasspath ++= (Test / dependencyClasspath).value,
    integration := (IntegrationTest / test).value,
  )
lazy val integration = taskKey[Unit]("Run integration tests")

lazy val standaloneCosmetic = project
  .settings(
    name := "opensearch-spark-standalone",
    commonSettings,
    releaseSettings,
    exportJars := true,
    Compile / packageBin := (flintSparkIntegration / assembly).value)

lazy val sparkSqlApplication = (project in file("spark-sql-application"))
  // dependency will be provided at runtime, so it doesn't need to be included in the assembled JAR
  .dependsOn(flintSparkIntegration % "provided")
  .settings(
    commonSettings,
    name := "sql-job",
    scalaVersion := scala212,
    libraryDependencies ++= Seq(
      "org.scalatest" %% "scalatest" % "3.2.15" % "test"),
    libraryDependencies ++= deps(sparkVersion),
    libraryDependencies ++= Seq(
      "com.typesafe.play" %% "play-json" % "2.9.2",
      "com.amazonaws" % "aws-java-sdk-glue" % "1.12.568" % "provided"
        exclude ("com.fasterxml.jackson.core", "jackson-databind"),
      // handle AmazonS3Exception
      "com.amazonaws" % "aws-java-sdk-s3" % "1.12.568" % "provided"
        // the transitive jackson.core dependency conflicts with existing scala
        // error: Scala module 2.13.4 requires Jackson Databind version >= 2.13.0 and < 2.14.0 -
        // Found jackson-databind version 2.14.2
        exclude ("com.fasterxml.jackson.core", "jackson-databind"),
      "org.scalatest" %% "scalatest" % "3.2.15" % "test",
      "org.mockito" %% "mockito-scala" % "1.16.42" % "test",
      "org.scalatestplus" %% "mockito-4-6" % "3.2.15.0" % "test"),
    // Assembly settings
    // the sbt assembly plugin found multiple copies of the module-info.class file with
    // different contents in the jars  that it was merging flintCore dependencies.
    // This can happen if you have multiple dependencies that include the same library,
    // but with different versions.
    assemblyPackageScala / assembleArtifact := false,
    assembly / assemblyOption ~= {
      _.withIncludeScala(false)
    },
    assembly / assemblyMergeStrategy := {
      case PathList(ps@_*) if ps.last endsWith ("module-info.class") =>
        MergeStrategy.discard
      case PathList("module-info.class") => MergeStrategy.discard
      case PathList("META-INF", "versions", xs@_, "module-info.class") =>
        MergeStrategy.discard
      case x =>
        val oldStrategy = (assembly / assemblyMergeStrategy).value
        oldStrategy(x)
    },
    assembly / test := (Test / test).value
  )

lazy val sparkSqlApplicationCosmetic = project
  .settings(
    name := "opensearch-spark-sql-application",
    commonSettings,
    releaseSettings,
    exportJars := true,
    Compile / packageBin := (sparkSqlApplication / assembly).value)

lazy val sparkPPLCosmetic = project
  .settings(
    name := "opensearch-spark-ppl",
    commonSettings,
    releaseSettings,
    exportJars := true,
    Compile / packageBin := (pplSparkIntegration / assembly).value)

lazy val releaseSettings = Seq(
  publishMavenStyle := true,
  publishArtifact := true,
  Test / publishArtifact := false,
  licenses += ("Apache-2.0", url("http://www.apache.org/licenses/LICENSE-2.0")),
  pomExtra :=
    <url>https://opensearch.org/</url>
      <scm>
        <url>git@github.com:opensearch-project/opensearch-spark.git</url>
        <connection>scm:git:git@github.com:opensearch-project/opensearch-spark.git</connection>
      </scm>)<|MERGE_RESOLUTION|>--- conflicted
+++ resolved
@@ -5,17 +5,13 @@
 import Dependencies._
 
 lazy val scala212 = "2.12.14"
-<<<<<<< HEAD
 lazy val sparkVersion = "3.5.1"
-=======
-lazy val sparkVersion = "3.3.2"
 // Spark jackson version. Spark jackson-module-scala strictly check the jackson-databind version hould compatbile
 // https://github.com/FasterXML/jackson-module-scala/blob/2.18/src/main/scala/com/fasterxml/jackson/module/scala/JacksonModule.scala#L59
 lazy val jacksonVersion = "2.13.4"
 
 // The transitive opensearch jackson-databind dependency version should align with Spark jackson databind dependency version.
 // Issue: https://github.com/opensearch-project/opensearch-spark/issues/442
->>>>>>> 7b52d816
 lazy val opensearchVersion = "2.6.0"
 lazy val icebergVersion = "1.5.0"
 
@@ -24,12 +20,7 @@
 
 ThisBuild / organization := "org.opensearch"
 
-<<<<<<< HEAD
-// TODO: Bump to 0.4.1 ?
-ThisBuild / version := "0.4.0-SNAPSHOT"
-=======
 ThisBuild / version := "0.5.0-SNAPSHOT"
->>>>>>> 7b52d816
 
 ThisBuild / scalaVersion := scala212
 
