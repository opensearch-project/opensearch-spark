/*
 * Copyright OpenSearch Contributors
 * SPDX-License-Identifier: Apache-2.0
 */

package org.opensearch.flint.core.storage;

import static org.opensearch.common.xcontent.DeprecationHandler.IGNORE_DEPRECATIONS;

import java.io.IOException;
import java.util.ArrayList;
import java.util.Arrays;
import java.util.List;
import java.util.Locale;
import java.util.Objects;
import java.util.Optional;
import java.util.Set;
import java.util.logging.Logger;
import java.util.stream.Collectors;
import org.opensearch.action.admin.indices.delete.DeleteIndexRequest;
import org.opensearch.client.RequestOptions;
import org.opensearch.client.indices.CreateIndexRequest;
import org.opensearch.client.indices.GetIndexRequest;
import org.opensearch.client.indices.GetIndexResponse;
import org.opensearch.client.indices.PutMappingRequest;
import org.opensearch.cluster.metadata.MappingMetadata;
import org.opensearch.common.Strings;
import org.opensearch.common.settings.Settings;
import org.opensearch.common.xcontent.NamedXContentRegistry;
import org.opensearch.common.xcontent.XContentParser;
import org.opensearch.common.xcontent.XContentType;
import org.opensearch.flint.core.FlintClient;
import org.opensearch.flint.core.FlintOptions;
import org.opensearch.flint.core.IRestHighLevelClient;
import org.opensearch.flint.core.metadata.FlintMetadata;
import org.opensearch.flint.core.metadata.log.DefaultOptimisticTransaction;
import org.opensearch.flint.core.metadata.log.FlintMetadataLogEntry;
import org.opensearch.flint.core.metadata.log.OptimisticTransaction;
import org.opensearch.index.query.AbstractQueryBuilder;
import org.opensearch.index.query.MatchAllQueryBuilder;
import org.opensearch.index.query.QueryBuilder;
import org.opensearch.search.SearchModule;
import org.opensearch.search.builder.SearchSourceBuilder;
import scala.Option;
import scala.Some;

/**
 * Flint client implementation for OpenSearch storage.
 */
public class FlintOpenSearchClient implements FlintClient {

  private static final Logger LOG = Logger.getLogger(FlintOpenSearchClient.class.getName());


  /**
   * {@link NamedXContentRegistry} from {@link SearchModule} used for construct {@link QueryBuilder} from DSL query string.
   */
  private final static NamedXContentRegistry
      xContentRegistry =
      new NamedXContentRegistry(new SearchModule(Settings.builder().build(),
          new ArrayList<>()).getNamedXContents());

  /**
   * Invalid index name characters to percent-encode,
   * excluding '*' because it's reserved for pattern matching.
   */
  private final static Set<Character> INVALID_INDEX_NAME_CHARS =
      Set.of(' ', ',', ':', '"', '+', '/', '\\', '|', '?', '#', '>', '<');

  /**
   * Metadata log index name prefix
   */
  public final static String META_LOG_NAME_PREFIX = ".query_execution_request";

  private final FlintOptions options;
  private final String dataSourceName;
  private final String metaLogIndexName;

  public FlintOpenSearchClient(FlintOptions options) {
    this.options = options;
    this.dataSourceName = options.getDataSourceName();
    this.metaLogIndexName = constructMetaLogIndexName();
  }

  @Override
  public <T> OptimisticTransaction<T> startTransaction(String indexName, boolean forceInit) {
    LOG.info("Starting transaction on index " + indexName + " and data source " + dataSourceName);
    try (IRestHighLevelClient client = createClient()) {
      if (client.doesIndexExist(new GetIndexRequest(metaLogIndexName), RequestOptions.DEFAULT)) {
        LOG.info("Found metadata log index " + metaLogIndexName);
      } else {
        if (forceInit) {
          createIndex(metaLogIndexName, FlintMetadataLogEntry.QUERY_EXECUTION_REQUEST_MAPPING(),
              Some.apply(FlintMetadataLogEntry.QUERY_EXECUTION_REQUEST_SETTINGS()));
        } else {
          String errorMsg = "Metadata log index not found " + metaLogIndexName;
          LOG.warning(errorMsg);
          throw new IllegalStateException(errorMsg);
        }
      }
      return new DefaultOptimisticTransaction<>(dataSourceName,
          new FlintOpenSearchMetadataLog(options, indexName, metaLogIndexName));
    } catch (IOException e) {
      throw new IllegalStateException("Failed to check if index metadata log index exists " + metaLogIndexName, e);
    }
  }

  @Override
  public <T> OptimisticTransaction<T> startTransaction(String indexName) {
    return startTransaction(indexName, false);
  }

  @Override
  public void createIndex(String indexName, FlintMetadata metadata) {
    LOG.info("Creating Flint index " + indexName + " with metadata " + metadata);
    createIndex(indexName, metadata.getContent(), metadata.indexSettings());
  }

  protected void createIndex(String indexName, String mapping, Option<String> settings) {
    LOG.info("Creating Flint index " + indexName);
    String osIndexName = sanitizeIndexName(indexName);
    try (IRestHighLevelClient client = createClient()) {
      CreateIndexRequest request = new CreateIndexRequest(osIndexName);
      request.mapping(mapping, XContentType.JSON);
      if (settings.isDefined()) {
        request.settings(settings.get(), XContentType.JSON);
      }
      client.createIndex(request, RequestOptions.DEFAULT);
    } catch (Exception e) {
      throw new IllegalStateException("Failed to create Flint index " + osIndexName, e);
    }
  }

  @Override
  public boolean exists(String indexName) {
    LOG.info("Checking if Flint index exists " + indexName);
    String osIndexName = sanitizeIndexName(indexName);
    try (IRestHighLevelClient client = createClient()) {
      return client.doesIndexExist(new GetIndexRequest(osIndexName), RequestOptions.DEFAULT);
    } catch (IOException e) {
      throw new IllegalStateException("Failed to check if Flint index exists " + osIndexName, e);
    }
  }

  @Override
  public List<FlintMetadata> getAllIndexMetadata(String indexNamePattern) {
    LOG.info("Fetching all Flint index metadata for pattern " + indexNamePattern);
    String osIndexNamePattern = sanitizeIndexName(indexNamePattern);
    try (IRestHighLevelClient client = createClient()) {
      GetIndexRequest request = new GetIndexRequest(osIndexNamePattern);
      GetIndexResponse response = client.getIndex(request, RequestOptions.DEFAULT);

      return Arrays.stream(response.getIndices())
          .map(index -> constructFlintMetadata(
              index,
              response.getMappings().get(index).source().toString(),
              response.getSettings().get(index).toString()))
          .collect(Collectors.toList());
    } catch (Exception e) {
      throw new IllegalStateException("Failed to get Flint index metadata for " + osIndexNamePattern, e);
    }
  }

  @Override
  public FlintMetadata getIndexMetadata(String indexName) {
    LOG.info("Fetching Flint index metadata for " + indexName);
    String osIndexName = sanitizeIndexName(indexName);
    try (IRestHighLevelClient client = createClient()) {
      GetIndexRequest request = new GetIndexRequest(osIndexName);
      GetIndexResponse response = client.getIndex(request, RequestOptions.DEFAULT);

      MappingMetadata mapping = response.getMappings().get(osIndexName);
      Settings settings = response.getSettings().get(osIndexName);
      return constructFlintMetadata(indexName, mapping.source().string(), settings.toString());
    } catch (Exception e) {
      throw new IllegalStateException("Failed to get Flint index metadata for " + osIndexName, e);
    }
  }

  @Override
  public void updateIndex(String indexName, FlintMetadata metadata) {
    LOG.info("Updating Flint index " + indexName + " with metadata " + metadata);
    String osIndexName = sanitizeIndexName(indexName);
    try (IRestHighLevelClient client = createClient()) {
      PutMappingRequest request = new PutMappingRequest(osIndexName);
      request.source(metadata.getContent(), XContentType.JSON);
      client.updateIndexMapping(request, RequestOptions.DEFAULT);
    } catch (Exception e) {
      throw new IllegalStateException("Failed to update Flint index " + osIndexName, e);
    }
  }

  @Override
  public void deleteIndex(String indexName) {
    LOG.info("Deleting Flint index " + indexName);
    String osIndexName = sanitizeIndexName(indexName);
    try (IRestHighLevelClient client = createClient()) {
      DeleteIndexRequest request = new DeleteIndexRequest(osIndexName);
      client.deleteIndex(request, RequestOptions.DEFAULT);
    } catch (Exception e) {
      throw new IllegalStateException("Failed to delete Flint index " + osIndexName, e);
    }
  }

  /**
   * Create {@link FlintReader}.
   *
   * @param indexName index name.
   * @param query     DSL query. DSL query is null means match_all.
   * @return {@link FlintReader}.
   */
  @Override
  public FlintReader createReader(String indexName, String query) {
    LOG.info("Creating Flint index reader for " + indexName + " with query " + query);
    try {
      QueryBuilder queryBuilder = new MatchAllQueryBuilder();
      if (!Strings.isNullOrEmpty(query)) {
        XContentParser
            parser =
            XContentType.JSON.xContent().createParser(xContentRegistry, IGNORE_DEPRECATIONS, query);
        queryBuilder = AbstractQueryBuilder.parseInnerQueryBuilder(parser);
      }
      return new OpenSearchScrollReader(createClient(),
          sanitizeIndexName(indexName),
          new SearchSourceBuilder().query(queryBuilder),
          options);
    } catch (IOException e) {
      throw new RuntimeException(e);
    }
  }

  public FlintWriter createWriter(String indexName) {
    LOG.info(String.format("Creating Flint index writer for %s, refresh_policy:%s, " +
        "batch_bytes:%d", indexName, options.getRefreshPolicy(), options.getBatchBytes()));
    return new OpenSearchWriter(createClient(), sanitizeIndexName(indexName),
        options.getRefreshPolicy(), options.getBatchBytes());
  }

  @Override
  public IRestHighLevelClient createClient() {
<<<<<<< HEAD
    return OpenSearchClientUtils.createClient(options);
=======
    RestClientBuilder
        restClientBuilder =
        RestClient.builder(new HttpHost(options.getHost(), options.getPort(), options.getScheme()));

    // SigV4 support
    if (options.getAuth().equals(FlintOptions.SIGV4_AUTH)) {
      // Use DefaultAWSCredentialsProviderChain by default.
      final AtomicReference<AWSCredentialsProvider> customAWSCredentialsProvider =
              new AtomicReference<>(new DefaultAWSCredentialsProviderChain());
      String customProviderClass = options.getCustomAwsCredentialsProvider();
      if (!Strings.isNullOrEmpty(customProviderClass)) {
        instantiateProvider(customProviderClass, customAWSCredentialsProvider);
      }

      // Set metadataAccessAWSCredentialsProvider to customAWSCredentialsProvider by default for backwards compatibility
      // unless a specific metadata access provider class name is provided
      String metadataAccessProviderClass = options.getMetadataAccessAwsCredentialsProvider();
      final AtomicReference<AWSCredentialsProvider> metadataAccessAWSCredentialsProvider =
              new AtomicReference<>(new DefaultAWSCredentialsProviderChain());

      String systemIndexName = Strings.isNullOrEmpty(options.getSystemIndexName()) ? metaLogIndexName : options.getSystemIndexName();

      if (Strings.isNullOrEmpty(metadataAccessProviderClass)) {
        metadataAccessAWSCredentialsProvider.set(customAWSCredentialsProvider.get());
      } else {
        instantiateProvider(metadataAccessProviderClass, metadataAccessAWSCredentialsProvider);
      }

      restClientBuilder.setHttpClientConfigCallback(builder -> {
                HttpAsyncClientBuilder delegate = builder.addInterceptorLast(
                        new ResourceBasedAWSRequestSigningApacheInterceptor(
                                SERVICE_NAME, options.getRegion(), customAWSCredentialsProvider.get(), metadataAccessAWSCredentialsProvider.get(), systemIndexName));
                return RetryableHttpAsyncClient.builder(delegate, options);
              }
      );
    } else if (options.getAuth().equals(FlintOptions.BASIC_AUTH)) {
      CredentialsProvider credentialsProvider = new BasicCredentialsProvider();
      credentialsProvider.setCredentials(
          AuthScope.ANY,
          new UsernamePasswordCredentials(options.getUsername(), options.getPassword()));
      restClientBuilder.setHttpClientConfigCallback(builder -> {
        HttpAsyncClientBuilder delegate = builder.setDefaultCredentialsProvider(credentialsProvider);
        return RetryableHttpAsyncClient.builder(delegate, options);
      });
    } else {
      restClientBuilder.setHttpClientConfigCallback(delegate ->
          RetryableHttpAsyncClient.builder(delegate, options));
    }

    final RequestConfigurator callback = new RequestConfigurator(options);
    restClientBuilder.setRequestConfigCallback(callback);

    return new RestHighLevelClientWrapper(new RestHighLevelClient(restClientBuilder));
  }

  /**
   * Attempts to instantiate the AWS credential provider using reflection.
   */
  private void instantiateProvider(String providerClass, AtomicReference<AWSCredentialsProvider> provider) {
    try {
      Class<?> awsCredentialsProviderClass = Class.forName(providerClass);
      Constructor<?> ctor = awsCredentialsProviderClass.getDeclaredConstructor();
      ctor.setAccessible(true);
      provider.set((AWSCredentialsProvider) ctor.newInstance());
    } catch (Exception e) {
      throw new RuntimeException("Failed to instantiate AWSCredentialsProvider: " + providerClass, e);
    }
>>>>>>> 76a9c577
  }

  /*
   * Constructs Flint metadata with latest metadata log entry attached if it's available.
   * It relies on FlintOptions to provide data source name.
   */
  private FlintMetadata constructFlintMetadata(String indexName, String mapping, String settings) {
    String dataSourceName = options.getDataSourceName();
    String metaLogIndexName = dataSourceName.isEmpty() ? META_LOG_NAME_PREFIX
        : META_LOG_NAME_PREFIX + "_" + dataSourceName;
    Optional<FlintMetadataLogEntry> latest = Optional.empty();

    try (IRestHighLevelClient client = createClient()) {
      if (client.doesIndexExist(new GetIndexRequest(metaLogIndexName), RequestOptions.DEFAULT)) {
        LOG.info("Found metadata log index " + metaLogIndexName);
        FlintOpenSearchMetadataLog metadataLog =
            new FlintOpenSearchMetadataLog(options, indexName, metaLogIndexName);
        latest = metadataLog.getLatest();
      }
    } catch (IOException e) {
      throw new IllegalStateException("Failed to check if index metadata log index exists " + metaLogIndexName, e);
    }

    if (latest.isEmpty()) {
      return FlintMetadata.apply(mapping, settings);
    } else {
      return FlintMetadata.apply(mapping, settings, latest.get());
    }
  }

  /*
   * Because OpenSearch requires all lowercase letters in index name, we have to
   * lowercase all letters in the given Flint index name.
   */
  private String toLowercase(String indexName) {
    Objects.requireNonNull(indexName);

    return indexName.toLowerCase(Locale.ROOT);
  }

  /*
   * Percent-encode invalid OpenSearch index name characters.
   */
  private String percentEncode(String indexName) {
    Objects.requireNonNull(indexName);

    StringBuilder builder = new StringBuilder(indexName.length());
    for (char ch : indexName.toCharArray()) {
      if (INVALID_INDEX_NAME_CHARS.contains(ch)) {
        builder.append(String.format("%%%02X", (int) ch));
      } else {
        builder.append(ch);
      }
    }
    return builder.toString();
  }

  /*
   * Sanitize index name to comply with OpenSearch index name restrictions.
   */
  private String sanitizeIndexName(String indexName) {
    Objects.requireNonNull(indexName);

    String encoded = percentEncode(indexName);
    return toLowercase(encoded);
  }

  private String constructMetaLogIndexName() {
    return dataSourceName.isEmpty() ? META_LOG_NAME_PREFIX : META_LOG_NAME_PREFIX + "_" + dataSourceName;
  }
}<|MERGE_RESOLUTION|>--- conflicted
+++ resolved
@@ -238,77 +238,7 @@
 
   @Override
   public IRestHighLevelClient createClient() {
-<<<<<<< HEAD
     return OpenSearchClientUtils.createClient(options);
-=======
-    RestClientBuilder
-        restClientBuilder =
-        RestClient.builder(new HttpHost(options.getHost(), options.getPort(), options.getScheme()));
-
-    // SigV4 support
-    if (options.getAuth().equals(FlintOptions.SIGV4_AUTH)) {
-      // Use DefaultAWSCredentialsProviderChain by default.
-      final AtomicReference<AWSCredentialsProvider> customAWSCredentialsProvider =
-              new AtomicReference<>(new DefaultAWSCredentialsProviderChain());
-      String customProviderClass = options.getCustomAwsCredentialsProvider();
-      if (!Strings.isNullOrEmpty(customProviderClass)) {
-        instantiateProvider(customProviderClass, customAWSCredentialsProvider);
-      }
-
-      // Set metadataAccessAWSCredentialsProvider to customAWSCredentialsProvider by default for backwards compatibility
-      // unless a specific metadata access provider class name is provided
-      String metadataAccessProviderClass = options.getMetadataAccessAwsCredentialsProvider();
-      final AtomicReference<AWSCredentialsProvider> metadataAccessAWSCredentialsProvider =
-              new AtomicReference<>(new DefaultAWSCredentialsProviderChain());
-
-      String systemIndexName = Strings.isNullOrEmpty(options.getSystemIndexName()) ? metaLogIndexName : options.getSystemIndexName();
-
-      if (Strings.isNullOrEmpty(metadataAccessProviderClass)) {
-        metadataAccessAWSCredentialsProvider.set(customAWSCredentialsProvider.get());
-      } else {
-        instantiateProvider(metadataAccessProviderClass, metadataAccessAWSCredentialsProvider);
-      }
-
-      restClientBuilder.setHttpClientConfigCallback(builder -> {
-                HttpAsyncClientBuilder delegate = builder.addInterceptorLast(
-                        new ResourceBasedAWSRequestSigningApacheInterceptor(
-                                SERVICE_NAME, options.getRegion(), customAWSCredentialsProvider.get(), metadataAccessAWSCredentialsProvider.get(), systemIndexName));
-                return RetryableHttpAsyncClient.builder(delegate, options);
-              }
-      );
-    } else if (options.getAuth().equals(FlintOptions.BASIC_AUTH)) {
-      CredentialsProvider credentialsProvider = new BasicCredentialsProvider();
-      credentialsProvider.setCredentials(
-          AuthScope.ANY,
-          new UsernamePasswordCredentials(options.getUsername(), options.getPassword()));
-      restClientBuilder.setHttpClientConfigCallback(builder -> {
-        HttpAsyncClientBuilder delegate = builder.setDefaultCredentialsProvider(credentialsProvider);
-        return RetryableHttpAsyncClient.builder(delegate, options);
-      });
-    } else {
-      restClientBuilder.setHttpClientConfigCallback(delegate ->
-          RetryableHttpAsyncClient.builder(delegate, options));
-    }
-
-    final RequestConfigurator callback = new RequestConfigurator(options);
-    restClientBuilder.setRequestConfigCallback(callback);
-
-    return new RestHighLevelClientWrapper(new RestHighLevelClient(restClientBuilder));
-  }
-
-  /**
-   * Attempts to instantiate the AWS credential provider using reflection.
-   */
-  private void instantiateProvider(String providerClass, AtomicReference<AWSCredentialsProvider> provider) {
-    try {
-      Class<?> awsCredentialsProviderClass = Class.forName(providerClass);
-      Constructor<?> ctor = awsCredentialsProviderClass.getDeclaredConstructor();
-      ctor.setAccessible(true);
-      provider.set((AWSCredentialsProvider) ctor.newInstance());
-    } catch (Exception e) {
-      throw new RuntimeException("Failed to instantiate AWSCredentialsProvider: " + providerClass, e);
-    }
->>>>>>> 76a9c577
   }
 
   /*
