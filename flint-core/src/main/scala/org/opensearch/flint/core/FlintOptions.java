--- conflicted
+++ resolved
@@ -97,13 +97,11 @@
 
   public static final String CUSTOM_FLINT_METADATA_LOG_SERVICE_CLASS = "spark.datasource.flint.customFlintMetadataLogServiceClass";
 
-<<<<<<< HEAD
   public static final String CUSTOM_FLINT_INDEX_METADATA_SERVICE_CLASS = "spark.datasource.flint.customFlintIndexMetadataServiceClass";
-=======
+
   public static final String SUPPORT_SHARD = "read.support_shard";
 
   public static final String DEFAULT_SUPPORT_SHARD = "true";
->>>>>>> 004ceb29
 
   public FlintOptions(Map<String, String> options) {
     this.options = options;
@@ -190,10 +188,10 @@
     return options.getOrDefault(CUSTOM_FLINT_METADATA_LOG_SERVICE_CLASS, "");
   }
 
-<<<<<<< HEAD
   public String getCustomFlintIndexMetadataServiceClass() {
     return options.getOrDefault(CUSTOM_FLINT_INDEX_METADATA_SERVICE_CLASS, "");
-=======
+  }
+
   /**
    * FIXME, This is workaround for AWS OpenSearch Serverless (AOSS). AOSS does not support shard
    * operation, but shard info is exposed in index settings. Remove this setting when AOSS fix
@@ -204,6 +202,5 @@
   public boolean supportShard() {
     return options.getOrDefault(SUPPORT_SHARD, DEFAULT_SUPPORT_SHARD).equalsIgnoreCase(
         DEFAULT_SUPPORT_SHARD);
->>>>>>> 004ceb29
   }
 }