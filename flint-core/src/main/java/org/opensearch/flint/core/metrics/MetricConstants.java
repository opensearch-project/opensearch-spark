/*
 * Copyright OpenSearch Contributors
 * SPDX-License-Identifier: Apache-2.0
 */

package org.opensearch.flint.core.metrics;

/**
 * This class defines custom metric constants used for monitoring flint operations.
 */
public final class MetricConstants {

    /**
     * The prefix for all read-related metrics in OpenSearch.
     * This constant is used as a part of metric names to categorize and identify metrics related to read operations.
     */
    public static final String OS_READ_OP_METRIC_PREFIX = "opensearch.read";

    /**
     * The prefix for all write-related metrics in OpenSearch.
     * Similar to OS_READ_METRIC_PREFIX, this constant is used for categorizing and identifying metrics that pertain to write operations.
     */
    public static final String OS_WRITE_OP_METRIC_PREFIX = "opensearch.write";

    /**
     * Prefixes for OpenSearch API specific metrics
     */
    public static final String OS_CREATE_OP_METRIC_PREFIX = "opensearch.create";
    public static final String OS_SEARCH_OP_METRIC_PREFIX = "opensearch.search";
    public static final String OS_BULK_OP_METRIC_PREFIX = "opensearch.bulk";

    /**
     * Metric name for request size of opensearch bulk request
     */
    public static final String OPENSEARCH_BULK_SIZE_METRIC = "opensearch.bulk.size.count";

    /**
     * Metric name for opensearch bulk request retry count
     */
    public static final String OPENSEARCH_BULK_RETRY_COUNT_METRIC = "opensearch.bulk.retry.count";
    public static final String OPENSEARCH_BULK_ALL_RETRY_FAILED_COUNT_METRIC = "opensearch.bulk.allRetryFailed.count";

    /**
     * Metric name for counting the errors encountered with Amazon S3 operations.
     */
    public static final String S3_ERR_CNT_METRIC = "s3.error.count";

    /**
     * Metric name for counting the errors encountered with Amazon Glue operations.
     */
    public static final String GLUE_ERR_CNT_METRIC = "glue.error.count";

    /**
     * Metric name for counting the number of sessions currently running.
     */
    public static final String REPL_RUNNING_METRIC = "session.running.count";

    /**
     * Metric name for counting the number of sessions that have failed.
     */
    public static final String REPL_FAILED_METRIC = "session.failed.count";

    /**
     * Metric name for counting the number of sessions that have successfully completed.
     */
    public static final String REPL_SUCCESS_METRIC = "session.success.count";

    /**
     * Metric name for tracking the processing time of sessions.
     */
    public static final String REPL_PROCESSING_TIME_METRIC = "session.processingTime";

    /**
     * Prefix for metrics related to the request metadata read operations.
     */
    public static final String REQUEST_METADATA_READ_METRIC_PREFIX = "request.metadata.read";

    /**
     * Prefix for metrics related to the request metadata write operations.
     */
    public static final String REQUEST_METADATA_WRITE_METRIC_PREFIX = "request.metadata.write";

    /**
     * Metric name for counting failed heartbeat operations on request metadata.
     */
    public static final String REQUEST_METADATA_HEARTBEAT_FAILED_METRIC = "request.metadata.heartbeat.failed.count";

    /**
     * Prefix for metrics related to the result metadata write operations.
     */
    public static final String RESULT_METADATA_WRITE_METRIC_PREFIX = "result.metadata.write";

    /**
     * Metric name for counting the number of statements currently running.
     */
    public static final String STATEMENT_RUNNING_METRIC = "statement.running.count";

    /**
     * Metric name for counting the number of statements that have failed.
     */
    public static final String STATEMENT_FAILED_METRIC = "statement.failed.count";

    /**
     * Metric name for counting the number of statements that have successfully completed.
     */
    public static final String STATEMENT_SUCCESS_METRIC = "statement.success.count";

    /**
     * Metric name for tracking the processing time of statements.
     */
    public static final String STATEMENT_PROCESSING_TIME_METRIC = "statement.processingTime";

    /**
     * Metric for tracking the count of currently running streaming jobs.
     */
    public static final String STREAMING_RUNNING_METRIC = "streaming.running.count";

    /**
     * Metric for tracking the count of streaming jobs that have failed.
     */
    public static final String STREAMING_FAILED_METRIC = "streaming.failed.count";

    /**
     * Metric for tracking the count of streaming jobs that have completed successfully.
     */
    public static final String STREAMING_SUCCESS_METRIC = "streaming.success.count";

    /**
     * Metric for tracking the count of failed heartbeat signals in streaming jobs.
     */
    public static final String STREAMING_HEARTBEAT_FAILED_METRIC = "streaming.heartbeat.failed.count";

    /**
     * Metric for tracking the latency of query execution (start to complete query execution) excluding result write.
     */
    public static final String QUERY_EXECUTION_TIME_METRIC = "query.execution.processingTime";

    /**
     * Metric for tracking the total bytes read from input
     */
    public static final String INPUT_TOTAL_BYTES_READ = "input.totalBytesRead.count";

    /**
     * Metric for tracking the total records read from input
     */
    public static final String INPUT_TOTAL_RECORDS_READ = "input.totalRecordsRead.count";

    /**
     * Metric for tracking the total bytes written to output
     */
    public static final String OUTPUT_TOTAL_BYTES_WRITTEN = "output.totalBytesWritten.count";

    /**
     * Metric for tracking the total records written to output
     */
    public static final String OUTPUT_TOTAL_RECORDS_WRITTEN = "output.totalRecordsWritten.count";

    /**
<<<<<<< HEAD
     * Metric group related to skipping indices, such as create success and failure
     */
    public static final String CREATE_SKIPPING_INDICES = "query.execution.index.skipping";

    /**
     * Metric group related to covering indices, such as create success and failure
     */
    public static final String CREATE_COVERING_INDICES = "query.execution.index.covering";

    /**
     * Metric group related to materialized view indices, such as create success and failure
     */
    public static final String CREATE_MV_INDICES = "query.execution.index.mv";
=======
     * Metric for tracking the latency of checkpoint deletion
     */
    public static final String CHECKPOINT_DELETE_TIME_METRIC = "checkpoint.delete.processingTime";
>>>>>>> a07f88f8

    private MetricConstants() {
        // Private constructor to prevent instantiation
    }
}<|MERGE_RESOLUTION|>--- conflicted
+++ resolved
@@ -156,7 +156,6 @@
     public static final String OUTPUT_TOTAL_RECORDS_WRITTEN = "output.totalRecordsWritten.count";
 
     /**
-<<<<<<< HEAD
      * Metric group related to skipping indices, such as create success and failure
      */
     public static final String CREATE_SKIPPING_INDICES = "query.execution.index.skipping";
@@ -170,11 +169,11 @@
      * Metric group related to materialized view indices, such as create success and failure
      */
     public static final String CREATE_MV_INDICES = "query.execution.index.mv";
-=======
+
+    /**
      * Metric for tracking the latency of checkpoint deletion
      */
     public static final String CHECKPOINT_DELETE_TIME_METRIC = "checkpoint.delete.processingTime";
->>>>>>> a07f88f8
 
     private MetricConstants() {
         // Private constructor to prevent instantiation
