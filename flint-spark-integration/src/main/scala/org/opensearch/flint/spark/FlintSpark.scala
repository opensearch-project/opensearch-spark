/*
 * Copyright OpenSearch Contributors
 * SPDX-License-Identifier: Apache-2.0
 */

package org.opensearch.flint.spark

import scala.collection.JavaConverters._

import org.json4s.{Formats, NoTypeHints}
import org.json4s.native.Serialization
import org.opensearch.flint.common.metadata.log.FlintMetadataLogEntry.IndexState._
import org.opensearch.flint.common.metadata.log.FlintMetadataLogService
import org.opensearch.flint.common.metadata.log.OptimisticTransaction.NO_LOG_ENTRY
import org.opensearch.flint.core.{FlintClient, FlintClientBuilder}
<<<<<<< HEAD
import org.opensearch.flint.core.metadata.log.FlintMetadataLogEntry.IndexState._
import org.opensearch.flint.core.metadata.log.OptimisticTransaction
import org.opensearch.flint.core.metadata.log.OptimisticTransaction.NO_LOG_ENTRY
=======
import org.opensearch.flint.core.metadata.FlintMetadata
import org.opensearch.flint.core.metadata.log.FlintMetadataLogServiceBuilder
>>>>>>> 0f534480
import org.opensearch.flint.spark.FlintSparkIndex.ID_COLUMN
import org.opensearch.flint.spark.FlintSparkIndexOptions.OptionName._
import org.opensearch.flint.spark.covering.FlintSparkCoveringIndex
import org.opensearch.flint.spark.mv.FlintSparkMaterializedView
import org.opensearch.flint.spark.refresh.FlintSparkIndexRefresh
import org.opensearch.flint.spark.refresh.FlintSparkIndexRefresh.RefreshMode._
import org.opensearch.flint.spark.skipping.FlintSparkSkippingIndex
import org.opensearch.flint.spark.skipping.FlintSparkSkippingStrategy.SkippingKindSerializer
import org.opensearch.flint.spark.skipping.recommendations.DataTypeSkippingStrategy

import org.apache.spark.internal.Logging
import org.apache.spark.sql.{DataFrame, Row, SparkSession}
import org.apache.spark.sql.flint.FlintDataSourceV2.FLINT_DATASOURCE
import org.apache.spark.sql.flint.config.FlintSparkConf
import org.apache.spark.sql.flint.config.FlintSparkConf.{DOC_ID_COLUMN_NAME, IGNORE_DOC_ID_COLUMN}

/**
 * Flint Spark integration API entrypoint.
 */
class FlintSpark(val spark: SparkSession) extends FlintSparkTransactionSupport with Logging {

  /** Flint spark configuration */
  private val flintSparkConf: FlintSparkConf =
    FlintSparkConf(
      Map(
        DOC_ID_COLUMN_NAME.optionKey -> ID_COLUMN,
        IGNORE_DOC_ID_COLUMN.optionKey -> "true").asJava)

  /** Flint client for low-level index operation */
  override protected val flintClient: FlintClient =
    FlintClientBuilder.build(flintSparkConf.flintOptions())

  private val flintMetadataLogService: FlintMetadataLogService = {
    FlintMetadataLogServiceBuilder.build(
      flintSparkConf.flintOptions(),
      spark.sparkContext.getConf)
  }

  /** Required by json4s parse function */
  implicit val formats: Formats = Serialization.formats(NoTypeHints) + SkippingKindSerializer

<<<<<<< HEAD
  /**
   * Data source name. Assign empty string in case of backward compatibility. TODO: remove this in
   * future
   */
  override protected val dataSourceName: String =
    spark.conf.getOption("spark.flint.datasource.name").getOrElse("")

=======
>>>>>>> 0f534480
  /** Flint Spark index monitor */
  val flintIndexMonitor: FlintSparkIndexMonitor =
    new FlintSparkIndexMonitor(spark, flintMetadataLogService)

  /**
   * Create index builder for creating index with fluent API.
   *
   * @return
   *   index builder
   */
  def skippingIndex(): FlintSparkSkippingIndex.Builder = {
    new FlintSparkSkippingIndex.Builder(this)
  }

  /**
   * Create index builder for creating index with fluent API.
   *
   * @return
   *   index builder
   */
  def coveringIndex(): FlintSparkCoveringIndex.Builder = {
    new FlintSparkCoveringIndex.Builder(this)
  }

  /**
   * Create materialized view builder for creating mv with fluent API.
   *
   * @return
   *   mv builder
   */
  def materializedView(): FlintSparkMaterializedView.Builder = {
    new FlintSparkMaterializedView.Builder(this)
  }

  /**
   * Create the given index with metadata.
   *
   * @param index
   *   Flint index to create
   * @param ignoreIfExists
   *   Ignore existing index
   */
  def createIndex(index: FlintSparkIndex, ignoreIfExists: Boolean = false): Unit = {
    val indexName = index.name()
<<<<<<< HEAD
    val opName = s"Create Flint index with ignoreIfExists $ignoreIfExists"
    withTransaction[Unit](indexName, opName, forceInit = true) { tx =>
      if (flintClient.exists(indexName)) {
        if (!ignoreIfExists) {
          throw new IllegalStateException(s"Flint index $indexName already exists")
        }
      } else {
        val metadata = index.metadata()
        tx
=======
    if (flintClient.exists(indexName)) {
      if (!ignoreIfExists) {
        throw new IllegalStateException(s"Flint index $indexName already exists")
      }
    } else {
      val metadata = index.metadata()
      try {
        flintMetadataLogService
          .startTransaction(indexName, true)
>>>>>>> 0f534480
          .initialLog(latest => latest.state == EMPTY || latest.state == DELETED)
          .transientLog(latest => latest.copy(state = CREATING))
          .finalLog(latest => latest.copy(state = ACTIVE))
          .commit(latest =>
            if (latest == null) { // in case transaction capability is disabled
              flintClient.createIndex(indexName, metadata)
            } else {
              logInfo(s"Creating index with metadata log entry ID ${latest.id}")
              flintClient.createIndex(indexName, metadata.copy(latestId = Some(latest.id)))
            })
      }
    }
  }

  /**
   * Start refreshing index data according to the given mode.
   *
   * @param indexName
   *   index name
   * @return
   *   refreshing job ID (empty if batch job for now)
   */
  def refreshIndex(indexName: String): Option[String] =
    withTransaction[Option[String]](indexName, "Refresh Flint index") { tx =>
      val index = describeIndex(indexName)
        .getOrElse(throw new IllegalStateException(s"Index $indexName doesn't exist"))
      val indexRefresh = FlintSparkIndexRefresh.create(indexName, index)

<<<<<<< HEAD
      tx
=======
    try {
      flintMetadataLogService
        .startTransaction(indexName)
>>>>>>> 0f534480
        .initialLog(latest => latest.state == ACTIVE)
        .transientLog(latest =>
          latest.copy(state = REFRESHING, createTime = System.currentTimeMillis()))
        .finalLog(latest => {
          // Change state to active if full, otherwise update index state regularly
          if (indexRefresh.refreshMode == AUTO) {
            logInfo("Scheduling index state monitor")
            flintIndexMonitor.startMonitor(indexName)
            latest
          } else {
            logInfo("Updating index state to active")
            latest.copy(state = ACTIVE)
          }
        })
        .commit(_ => indexRefresh.start(spark, flintSparkConf))
    }

  /**
   * Describe all Flint indexes whose name matches the given pattern.
   *
   * @param indexNamePattern
   *   index name pattern which may contains wildcard
   * @return
   *   Flint index list
   */
  def describeIndexes(indexNamePattern: String): Seq[FlintSparkIndex] = {
    logInfo(s"Describing indexes with pattern $indexNamePattern")
    if (flintClient.exists(indexNamePattern)) {
      flintClient
        .getAllIndexMetadata(indexNamePattern)
        .asScala
        .map { case (indexName, metadata) =>
          attachLatestLogEntry(indexName, metadata)
        }
        .toList
        .flatMap(FlintSparkIndexFactory.create)
    } else {
      Seq.empty
    }
  }

  /**
   * Describe a Flint index.
   *
   * @param indexName
   *   index name
   * @return
   *   Flint index
   */
  def describeIndex(indexName: String): Option[FlintSparkIndex] = {
    logInfo(s"Describing index name $indexName")
    if (flintClient.exists(indexName)) {
      val metadata = flintClient.getIndexMetadata(indexName)
      val metadataWithEntry = attachLatestLogEntry(indexName, metadata)
      FlintSparkIndexFactory.create(metadataWithEntry)
    } else {
      Option.empty
    }
  }

  /**
   * Update the given index with metadata and update associated job.
   *
   * @param index
   *   Flint index to update
   * @param updateMode
   *   update mode
   * @return
   *   refreshing job ID (empty if no job)
   */
  def updateIndex(index: FlintSparkIndex): Option[String] = {
    val indexName = index.name()
    validateUpdateAllowed(
      describeIndex(indexName)
        .getOrElse(throw new IllegalStateException(s"Index $indexName doesn't exist"))
        .options,
      index.options)

    withTransaction[Option[String]](indexName, "Update Flint index") { tx =>
      // Relies on validation to forbid auto-to-auto and manual-to-manual updates
      index.options.autoRefresh() match {
        case true => updateIndexManualToAuto(index, tx)
        case false => updateIndexAutoToManual(index, tx)
      }
    }
  }

  /**
   * Delete index and refreshing job associated.
   *
   * @param indexName
   *   index name
   * @return
   *   true if exist and deleted, otherwise false
   */
<<<<<<< HEAD
  def deleteIndex(indexName: String): Boolean =
    withTransaction[Boolean](indexName, "Delete Flint index") { tx =>
      if (flintClient.exists(indexName)) {
        tx
=======
  def deleteIndex(indexName: String): Boolean = {
    logInfo(s"Deleting Flint index $indexName")
    if (flintClient.exists(indexName)) {
      try {
        flintMetadataLogService
          .startTransaction(indexName)
>>>>>>> 0f534480
          .initialLog(latest =>
            latest.state == ACTIVE || latest.state == REFRESHING || latest.state == FAILED)
          .transientLog(latest => latest.copy(state = DELETING))
          .finalLog(latest => latest.copy(state = DELETED))
          .commit(_ => {
            // TODO: share same transaction for now
            flintIndexMonitor.stopMonitor(indexName)
            stopRefreshingJob(indexName)
            true
          })
      } else {
        logInfo("Flint index to be deleted doesn't exist")
        false
      }
    }

  /**
   * Delete a Flint index physically.
   *
   * @param indexName
   *   index name
   * @return
   *   true if exist and deleted, otherwise false
   */
<<<<<<< HEAD
  def vacuumIndex(indexName: String): Boolean =
    withTransaction[Boolean](indexName, "Vacuum Flint index") { tx =>
      if (flintClient.exists(indexName)) {
        tx
=======
  def vacuumIndex(indexName: String): Boolean = {
    logInfo(s"Vacuuming Flint index $indexName")
    if (flintClient.exists(indexName)) {
      try {
        flintMetadataLogService
          .startTransaction(indexName)
>>>>>>> 0f534480
          .initialLog(latest => latest.state == DELETED)
          .transientLog(latest => latest.copy(state = VACUUMING))
          .finalLog(_ => NO_LOG_ENTRY)
          .commit(_ => {
            flintClient.deleteIndex(indexName)
            true
          })
      } else {
        logInfo("Flint index to vacuum doesn't exist")
        false
      }
    }

  /**
   * Recover index job.
   *
   * @param indexName
   *   index name
   */
<<<<<<< HEAD
  def recoverIndex(indexName: String): Boolean =
    withTransaction[Boolean](indexName, "Recover Flint index") { tx =>
      val index = describeIndex(indexName)
      if (index.exists(_.options.autoRefresh())) {
        tx
=======
  def recoverIndex(indexName: String): Boolean = {
    logInfo(s"Recovering Flint index $indexName")
    val index = describeIndex(indexName)
    if (index.exists(_.options.autoRefresh())) {
      try {
        flintMetadataLogService
          .startTransaction(indexName)
>>>>>>> 0f534480
          .initialLog(latest => Set(ACTIVE, REFRESHING, FAILED).contains(latest.state))
          .transientLog(latest =>
            latest.copy(state = RECOVERING, createTime = System.currentTimeMillis()))
          .finalLog(latest => {
            flintIndexMonitor.startMonitor(indexName)
            latest.copy(state = REFRESHING)
          })
          .commit(_ => {
            FlintSparkIndexRefresh
              .create(indexName, index.get)
<<<<<<< HEAD
              .start(spark, flintSparkConf)
            true
          })
      } else {
        logInfo("Index to be recovered either doesn't exist or not auto refreshed")
        if (index.isEmpty) {
          /*
           * If execution reaches this point, it indicates that the Flint index is corrupted.
           * In such cases, clean up the metadata log, as the index data no longer exists.
           * There is a very small possibility that users may recreate the index in the
           * interim, but metadata log get deleted by this cleanup process.
           */
          logWarning("Cleaning up metadata log as index data has been deleted")
          tx
            .initialLog(_ => true)
            .finalLog(_ => NO_LOG_ENTRY)
            .commit(_ => { false })
        } else {
          false
        }
=======
              .start(spark, flintSparkConf))

        logInfo("Recovery complete")
        true
      } catch {
        case e: Exception =>
          logError("Failed to recover Flint index", e)
          throw new IllegalStateException("Failed to recover Flint index")
      }
    } else {
      logInfo("Index to be recovered either doesn't exist or not auto refreshed")
      if (index.isEmpty) {
        /*
         * If execution reaches this point, it indicates that the Flint index is corrupted.
         * In such cases, clean up the metadata log, as the index data no longer exists.
         * There is a very small possibility that users may recreate the index in the
         * interim, but metadata log get deleted by this cleanup process.
         */
        logWarning("Cleaning up metadata log as index data has been deleted")
        flintMetadataLogService
          .startTransaction(indexName)
          .initialLog(_ => true)
          .finalLog(_ => NO_LOG_ENTRY)
          .commit(_ => {})
>>>>>>> 0f534480
      }
    }

  /**
   * Build data frame for querying the given index. This is mostly for unit test convenience.
   *
   * @param indexName
   *   index name
   * @return
   *   index query data frame
   */
  def queryIndex(indexName: String): DataFrame = {
    spark.read.format(FLINT_DATASOURCE).load(indexName)
  }

  /**
   * Recommend skipping index columns and algorithm.
   *
   * @param tableName
   *   table name
   * @return
   *   skipping index recommendation dataframe
   */
  def analyzeSkippingIndex(tableName: String): Seq[Row] = {
    new DataTypeSkippingStrategy().analyzeSkippingIndexColumns(tableName, spark)
  }

  private def stopRefreshingJob(indexName: String): Unit = {
    logInfo(s"Terminating refreshing job $indexName")
    val job = spark.streams.active.find(_.name == indexName)
    if (job.isDefined) {
      job.get.stop()
    } else {
      logWarning("Refreshing job not found")
    }
  }

  /**
   * Attaches latest log entry to metadata if available.
   *
   * @param indexName
   *   index name
   * @param metadata
   *   base flint metadata
   * @return
   *   flint metadata with latest log entry attached if available
   */
  private def attachLatestLogEntry(indexName: String, metadata: FlintMetadata): FlintMetadata = {
    val latest = flintMetadataLogService
      .getIndexMetadataLog(indexName)
      .flatMap(_.getLatest)
    if (latest.isPresent) {
      metadata.copy(latestLogEntry = Some(latest.get()))
    } else {
      metadata
    }
  }

  /**
   * Validate the index update options are allowed.
   * @param originalOptions
   *   original options
   * @param updatedOptions
   *   the updated options
   */
  private def validateUpdateAllowed(
      originalOptions: FlintSparkIndexOptions,
      updatedOptions: FlintSparkIndexOptions): Unit = {
    // auto_refresh must change
    if (updatedOptions.autoRefresh() == originalOptions.autoRefresh()) {
      throw new IllegalArgumentException("auto_refresh option must be updated")
    }

    val refreshMode = (updatedOptions.autoRefresh(), updatedOptions.incrementalRefresh()) match {
      case (true, false) => AUTO
      case (false, false) => FULL
      case (false, true) => INCREMENTAL
    }

    // validate allowed options depending on refresh mode
    val allowedOptionNames = refreshMode match {
      case FULL => Set(AUTO_REFRESH, INCREMENTAL_REFRESH)
      case AUTO | INCREMENTAL =>
        Set(
          AUTO_REFRESH,
          INCREMENTAL_REFRESH,
          REFRESH_INTERVAL,
          CHECKPOINT_LOCATION,
          WATERMARK_DELAY)
    }

    // Get the changed option names
    val updateOptionNames = updatedOptions.options.filterNot { case (k, v) =>
      originalOptions.options.get(k).contains(v)
    }.keys
    if (!updateOptionNames.forall(allowedOptionNames.map(_.toString).contains)) {
      throw new IllegalArgumentException(
        s"Altering index to ${refreshMode} refresh only allows options: ${allowedOptionNames}")
    }
  }

  private def updateIndexAutoToManual(
      index: FlintSparkIndex,
      tx: OptimisticTransaction[Option[String]]): Option[String] = {
    val indexName = index.name
    val indexLogEntry = index.latestLogEntry.get
<<<<<<< HEAD
    tx
=======
    flintMetadataLogService
      .startTransaction(indexName)
>>>>>>> 0f534480
      .initialLog(latest =>
        latest.state == REFRESHING && latest.seqNo == indexLogEntry.seqNo && latest.primaryTerm == indexLogEntry.primaryTerm)
      .transientLog(latest => latest.copy(state = UPDATING))
      .finalLog(latest => latest.copy(state = ACTIVE))
      .commit(_ => {
        flintClient.updateIndex(indexName, index.metadata)
        logInfo("Update index options complete")
        flintIndexMonitor.stopMonitor(indexName)
        stopRefreshingJob(indexName)
        None
      })
  }

  private def updateIndexManualToAuto(
      index: FlintSparkIndex,
      tx: OptimisticTransaction[Option[String]]): Option[String] = {
    val indexName = index.name
    val indexLogEntry = index.latestLogEntry.get
    val indexRefresh = FlintSparkIndexRefresh.create(indexName, index)
<<<<<<< HEAD
    tx
=======
    flintMetadataLogService
      .startTransaction(indexName)
>>>>>>> 0f534480
      .initialLog(latest =>
        latest.state == ACTIVE && latest.seqNo == indexLogEntry.seqNo && latest.primaryTerm == indexLogEntry.primaryTerm)
      .transientLog(latest =>
        latest.copy(state = UPDATING, createTime = System.currentTimeMillis()))
      .finalLog(latest => {
        logInfo("Scheduling index state monitor")
        flintIndexMonitor.startMonitor(indexName)
        latest.copy(state = REFRESHING)
      })
      .commit(_ => {
        flintClient.updateIndex(indexName, index.metadata)
        logInfo("Update index options complete")
        indexRefresh.start(spark, flintSparkConf)
      })
  }
}<|MERGE_RESOLUTION|>--- conflicted
+++ resolved
@@ -11,16 +11,11 @@
 import org.json4s.native.Serialization
 import org.opensearch.flint.common.metadata.log.FlintMetadataLogEntry.IndexState._
 import org.opensearch.flint.common.metadata.log.FlintMetadataLogService
+import org.opensearch.flint.common.metadata.log.OptimisticTransaction
 import org.opensearch.flint.common.metadata.log.OptimisticTransaction.NO_LOG_ENTRY
 import org.opensearch.flint.core.{FlintClient, FlintClientBuilder}
-<<<<<<< HEAD
-import org.opensearch.flint.core.metadata.log.FlintMetadataLogEntry.IndexState._
-import org.opensearch.flint.core.metadata.log.OptimisticTransaction
-import org.opensearch.flint.core.metadata.log.OptimisticTransaction.NO_LOG_ENTRY
-=======
 import org.opensearch.flint.core.metadata.FlintMetadata
 import org.opensearch.flint.core.metadata.log.FlintMetadataLogServiceBuilder
->>>>>>> 0f534480
 import org.opensearch.flint.spark.FlintSparkIndex.ID_COLUMN
 import org.opensearch.flint.spark.FlintSparkIndexOptions.OptionName._
 import org.opensearch.flint.spark.covering.FlintSparkCoveringIndex
@@ -50,10 +45,10 @@
         IGNORE_DOC_ID_COLUMN.optionKey -> "true").asJava)
 
   /** Flint client for low-level index operation */
-  override protected val flintClient: FlintClient =
+  protected val flintClient: FlintClient =
     FlintClientBuilder.build(flintSparkConf.flintOptions())
 
-  private val flintMetadataLogService: FlintMetadataLogService = {
+  override protected val flintMetadataLogService: FlintMetadataLogService = {
     FlintMetadataLogServiceBuilder.build(
       flintSparkConf.flintOptions(),
       spark.sparkContext.getConf)
@@ -62,16 +57,6 @@
   /** Required by json4s parse function */
   implicit val formats: Formats = Serialization.formats(NoTypeHints) + SkippingKindSerializer
 
-<<<<<<< HEAD
-  /**
-   * Data source name. Assign empty string in case of backward compatibility. TODO: remove this in
-   * future
-   */
-  override protected val dataSourceName: String =
-    spark.conf.getOption("spark.flint.datasource.name").getOrElse("")
-
-=======
->>>>>>> 0f534480
   /** Flint Spark index monitor */
   val flintIndexMonitor: FlintSparkIndexMonitor =
     new FlintSparkIndexMonitor(spark, flintMetadataLogService)
@@ -116,7 +101,6 @@
    */
   def createIndex(index: FlintSparkIndex, ignoreIfExists: Boolean = false): Unit = {
     val indexName = index.name()
-<<<<<<< HEAD
     val opName = s"Create Flint index with ignoreIfExists $ignoreIfExists"
     withTransaction[Unit](indexName, opName, forceInit = true) { tx =>
       if (flintClient.exists(indexName)) {
@@ -126,17 +110,6 @@
       } else {
         val metadata = index.metadata()
         tx
-=======
-    if (flintClient.exists(indexName)) {
-      if (!ignoreIfExists) {
-        throw new IllegalStateException(s"Flint index $indexName already exists")
-      }
-    } else {
-      val metadata = index.metadata()
-      try {
-        flintMetadataLogService
-          .startTransaction(indexName, true)
->>>>>>> 0f534480
           .initialLog(latest => latest.state == EMPTY || latest.state == DELETED)
           .transientLog(latest => latest.copy(state = CREATING))
           .finalLog(latest => latest.copy(state = ACTIVE))
@@ -164,14 +137,7 @@
       val index = describeIndex(indexName)
         .getOrElse(throw new IllegalStateException(s"Index $indexName doesn't exist"))
       val indexRefresh = FlintSparkIndexRefresh.create(indexName, index)
-
-<<<<<<< HEAD
       tx
-=======
-    try {
-      flintMetadataLogService
-        .startTransaction(indexName)
->>>>>>> 0f534480
         .initialLog(latest => latest.state == ACTIVE)
         .transientLog(latest =>
           latest.copy(state = REFRESHING, createTime = System.currentTimeMillis()))
@@ -267,19 +233,10 @@
    * @return
    *   true if exist and deleted, otherwise false
    */
-<<<<<<< HEAD
   def deleteIndex(indexName: String): Boolean =
     withTransaction[Boolean](indexName, "Delete Flint index") { tx =>
       if (flintClient.exists(indexName)) {
         tx
-=======
-  def deleteIndex(indexName: String): Boolean = {
-    logInfo(s"Deleting Flint index $indexName")
-    if (flintClient.exists(indexName)) {
-      try {
-        flintMetadataLogService
-          .startTransaction(indexName)
->>>>>>> 0f534480
           .initialLog(latest =>
             latest.state == ACTIVE || latest.state == REFRESHING || latest.state == FAILED)
           .transientLog(latest => latest.copy(state = DELETING))
@@ -304,19 +261,10 @@
    * @return
    *   true if exist and deleted, otherwise false
    */
-<<<<<<< HEAD
   def vacuumIndex(indexName: String): Boolean =
     withTransaction[Boolean](indexName, "Vacuum Flint index") { tx =>
       if (flintClient.exists(indexName)) {
         tx
-=======
-  def vacuumIndex(indexName: String): Boolean = {
-    logInfo(s"Vacuuming Flint index $indexName")
-    if (flintClient.exists(indexName)) {
-      try {
-        flintMetadataLogService
-          .startTransaction(indexName)
->>>>>>> 0f534480
           .initialLog(latest => latest.state == DELETED)
           .transientLog(latest => latest.copy(state = VACUUMING))
           .finalLog(_ => NO_LOG_ENTRY)
@@ -336,21 +284,11 @@
    * @param indexName
    *   index name
    */
-<<<<<<< HEAD
   def recoverIndex(indexName: String): Boolean =
     withTransaction[Boolean](indexName, "Recover Flint index") { tx =>
       val index = describeIndex(indexName)
       if (index.exists(_.options.autoRefresh())) {
         tx
-=======
-  def recoverIndex(indexName: String): Boolean = {
-    logInfo(s"Recovering Flint index $indexName")
-    val index = describeIndex(indexName)
-    if (index.exists(_.options.autoRefresh())) {
-      try {
-        flintMetadataLogService
-          .startTransaction(indexName)
->>>>>>> 0f534480
           .initialLog(latest => Set(ACTIVE, REFRESHING, FAILED).contains(latest.state))
           .transientLog(latest =>
             latest.copy(state = RECOVERING, createTime = System.currentTimeMillis()))
@@ -361,7 +299,6 @@
           .commit(_ => {
             FlintSparkIndexRefresh
               .create(indexName, index.get)
-<<<<<<< HEAD
               .start(spark, flintSparkConf)
             true
           })
@@ -382,32 +319,6 @@
         } else {
           false
         }
-=======
-              .start(spark, flintSparkConf))
-
-        logInfo("Recovery complete")
-        true
-      } catch {
-        case e: Exception =>
-          logError("Failed to recover Flint index", e)
-          throw new IllegalStateException("Failed to recover Flint index")
-      }
-    } else {
-      logInfo("Index to be recovered either doesn't exist or not auto refreshed")
-      if (index.isEmpty) {
-        /*
-         * If execution reaches this point, it indicates that the Flint index is corrupted.
-         * In such cases, clean up the metadata log, as the index data no longer exists.
-         * There is a very small possibility that users may recreate the index in the
-         * interim, but metadata log get deleted by this cleanup process.
-         */
-        logWarning("Cleaning up metadata log as index data has been deleted")
-        flintMetadataLogService
-          .startTransaction(indexName)
-          .initialLog(_ => true)
-          .finalLog(_ => NO_LOG_ENTRY)
-          .commit(_ => {})
->>>>>>> 0f534480
       }
     }
 
@@ -514,12 +425,7 @@
       tx: OptimisticTransaction[Option[String]]): Option[String] = {
     val indexName = index.name
     val indexLogEntry = index.latestLogEntry.get
-<<<<<<< HEAD
     tx
-=======
-    flintMetadataLogService
-      .startTransaction(indexName)
->>>>>>> 0f534480
       .initialLog(latest =>
         latest.state == REFRESHING && latest.seqNo == indexLogEntry.seqNo && latest.primaryTerm == indexLogEntry.primaryTerm)
       .transientLog(latest => latest.copy(state = UPDATING))
@@ -539,12 +445,7 @@
     val indexName = index.name
     val indexLogEntry = index.latestLogEntry.get
     val indexRefresh = FlintSparkIndexRefresh.create(indexName, index)
-<<<<<<< HEAD
     tx
-=======
-    flintMetadataLogService
-      .startTransaction(indexName)
->>>>>>> 0f534480
       .initialLog(latest =>
         latest.state == ACTIVE && latest.seqNo == indexLogEntry.seqNo && latest.primaryTerm == indexLogEntry.primaryTerm)
       .transientLog(latest =>
