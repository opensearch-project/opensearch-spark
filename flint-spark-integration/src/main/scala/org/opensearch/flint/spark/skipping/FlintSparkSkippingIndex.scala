/*
 * Copyright OpenSearch Contributors
 * SPDX-License-Identifier: Apache-2.0
 */

package org.opensearch.flint.spark.skipping

import org.json4s._
import org.json4s.native.JsonMethods._
import org.json4s.native.Serialization
import org.opensearch.flint.core.FlintVersion
import org.opensearch.flint.core.metadata.FlintMetadata
import org.opensearch.flint.spark.{FlintSpark, FlintSparkIndex, FlintSparkIndexBuilder}
import org.opensearch.flint.spark.FlintSparkIndex.{flintIndexNamePrefix, ID_COLUMN}
import org.opensearch.flint.spark.skipping.FlintSparkSkippingIndex.{getSkippingIndexName, FILE_PATH_COLUMN, SKIPPING_INDEX_TYPE}
import org.opensearch.flint.spark.skipping.FlintSparkSkippingStrategy.SkippingKindSerializer
import org.opensearch.flint.spark.skipping.minmax.MinMaxSkippingStrategy
import org.opensearch.flint.spark.skipping.partition.PartitionSkippingStrategy
import org.opensearch.flint.spark.skipping.valueset.ValueSetSkippingStrategy

import org.apache.spark.sql.{Column, DataFrame}
import org.apache.spark.sql.catalyst.dsl.expressions.DslExpression
import org.apache.spark.sql.flint.datatype.FlintDataType
import org.apache.spark.sql.functions.{col, input_file_name, sha1}
import org.apache.spark.sql.types.StructType

/**
 * Flint skipping index in Spark.
 *
 * @param tableName
 *   source table name
 * @param indexedColumns
 *   indexed column list
 */
class FlintSparkSkippingIndex(
    tableName: String,
    val indexedColumns: Seq[FlintSparkSkippingStrategy])
    extends FlintSparkIndex {

  require(indexedColumns.nonEmpty, "indexed columns must not be empty")

  /** Required by json4s write function */
  implicit val formats: Formats = Serialization.formats(NoTypeHints) + SkippingKindSerializer

  /** Skipping index type */
  override val kind: String = SKIPPING_INDEX_TYPE

  override def name(): String = {
    getSkippingIndexName(tableName)
  }

  override def metadata(): FlintMetadata = {
    new FlintMetadata(s"""{
        |   "_meta": {
<<<<<<< HEAD
        |     "name": "${name()}",
=======
        |     "version": "${FlintVersion.current()}",
>>>>>>> 0faa95a1
        |     "kind": "$SKIPPING_INDEX_TYPE",
        |     "indexedColumns": $getMetaInfo,
        |     "source": "$tableName"
        |   },
        |   "properties": $getSchema
        | }
        |""".stripMargin)
  }

  override def build(df: DataFrame): DataFrame = {
    val outputNames = indexedColumns.flatMap(_.outputSchema().keys)
    val aggFuncs = indexedColumns.flatMap(_.getAggregators)

    // Wrap aggregate function with output column name
    val namedAggFuncs =
      (outputNames, aggFuncs).zipped.map { case (name, aggFunc) =>
        new Column(aggFunc.toAggregateExpression().as(name))
      }

    df.groupBy(input_file_name().as(FILE_PATH_COLUMN))
      .agg(namedAggFuncs.head, namedAggFuncs.tail: _*)
      .withColumn(ID_COLUMN, sha1(col(FILE_PATH_COLUMN)))
  }

  private def getMetaInfo: String = {
    Serialization.write(indexedColumns)
  }

  private def getSchema: String = {
    val allFieldTypes =
      indexedColumns.flatMap(_.outputSchema()).toMap + (FILE_PATH_COLUMN -> "string")
    val catalogDDL =
      allFieldTypes
        .map { case (colName, colType) => s"$colName $colType not null" }
        .mkString(",")
    val allFieldSparkTypes = StructType.fromDDL(catalogDDL)
    // Convert StructType to {"properties": ...} and only need the properties value
    val properties = FlintDataType.serialize(allFieldSparkTypes)
    compact(render(parse(properties) \ "properties"))
  }
}

object FlintSparkSkippingIndex {

  /** Index type name */
  val SKIPPING_INDEX_TYPE = "skipping"

  /** File path column name */
  val FILE_PATH_COLUMN = "file_path"

  /** Flint skipping index name suffix */
  val SKIPPING_INDEX_SUFFIX = "skipping_index"

  /**
   * Get skipping index name which follows the convention: "flint_" prefix + source table name +
   * "_skipping_index" suffix.
   *
   * This helps identify the Flint index because Flint index is not registered to Spark Catalog
   * for now.
   *
   * @param tableName
   *   full table name
   * @return
   *   Flint skipping index name
   */
  def getSkippingIndexName(tableName: String): String = {
    require(tableName.contains("."), "Full table name database.table is required")

    flintIndexNamePrefix(tableName) + SKIPPING_INDEX_SUFFIX
  }

  /** Builder class for skipping index build */
  class Builder(flint: FlintSpark) extends FlintSparkIndexBuilder(flint) {
    private var indexedColumns: Seq[FlintSparkSkippingStrategy] = Seq()

    /**
     * Configure which source table the index is based on.
     *
     * @param tableName
     *   full table name
     * @return
     *   index builder
     */
    def onTable(tableName: String): Builder = {
      this.tableName = tableName
      this
    }

    /**
     * Add partition skipping indexed columns.
     *
     * @param colNames
     *   indexed column names
     * @return
     *   index builder
     */
    def addPartitions(colNames: String*): Builder = {
      require(tableName.nonEmpty, "table name cannot be empty")

      colNames
        .map(findColumn)
        .map(col => PartitionSkippingStrategy(columnName = col.name, columnType = col.dataType))
        .foreach(addIndexedColumn)
      this
    }

    /**
     * Add value set skipping indexed column.
     *
     * @param colName
     *   indexed column name
     * @return
     *   index builder
     */
    def addValueSet(colName: String): Builder = {
      require(tableName.nonEmpty, "table name cannot be empty")

      val col = findColumn(colName)
      addIndexedColumn(ValueSetSkippingStrategy(columnName = col.name, columnType = col.dataType))
      this
    }

    /**
     * Add min max skipping indexed column.
     *
     * @param colName
     *   indexed column name
     * @return
     *   index builder
     */
    def addMinMax(colName: String): Builder = {
      val col = findColumn(colName)
      indexedColumns =
        indexedColumns :+ MinMaxSkippingStrategy(columnName = col.name, columnType = col.dataType)
      this
    }

    override def buildIndex(): FlintSparkIndex =
      new FlintSparkSkippingIndex(tableName, indexedColumns)

    private def addIndexedColumn(indexedCol: FlintSparkSkippingStrategy): Unit = {
      require(
        indexedColumns.forall(_.columnName != indexedCol.columnName),
        s"${indexedCol.columnName} is already indexed")

      indexedColumns = indexedColumns :+ indexedCol
    }
  }
}<|MERGE_RESOLUTION|>--- conflicted
+++ resolved
@@ -52,11 +52,8 @@
   override def metadata(): FlintMetadata = {
     new FlintMetadata(s"""{
         |   "_meta": {
-<<<<<<< HEAD
         |     "name": "${name()}",
-=======
         |     "version": "${FlintVersion.current()}",
->>>>>>> 0faa95a1
         |     "kind": "$SKIPPING_INDEX_TYPE",
         |     "indexedColumns": $getMetaInfo,
         |     "source": "$tableName"
