name: Publish snapshots to maven

on:
  workflow_dispatch:
  push:
    branches:
      - main
      - 0.*

jobs:
  build-and-publish-snapshots:
    strategy:
      fail-fast: false
    if: github.repository == 'opensearch-project/opensearch-spark'
    runs-on: ubuntu-latest

    permissions:
      id-token: write
      contents: write

    steps:
      - uses: actions/checkout@v3
        id: checkout

      # Extract version from build.sbt file
      - name: Extract version from build.sbt
        id: extract_version
        run: |
          # Extract the version from build.sbt
          VERSION=$(grep -E 'ThisBuild / version := "[^"]+"' build.sbt | sed 's/.*"\(.*\)".*/\1/')
          echo "version=${VERSION}" >> $GITHUB_OUTPUT
          echo "Using version: ${VERSION}"

      # Capture the commit ID for metadata purposes
      - name: Set commit ID
        id: set_commit
        run: |
          COMMIT_ID=$(git log -1 --format='%H')
          echo "commit_id=${COMMIT_ID}" >> $GITHUB_OUTPUT
          echo "Using commit ID: ${COMMIT_ID}"

      - name: Set up JDK 11
        uses: actions/setup-java@v3
        with:
          distribution: 'temurin'
          java-version: 11

      - name: Set up SBT
        uses: sbt/setup-sbt@v1

      - name: Publish to Local Maven
        run: |
          # Use -no-colors for cleaner logs
          sbt -no-colors clean standaloneCosmetic/publishM2
          sbt -no-colors clean sparkPPLCosmetic/publishM2
          sbt -no-colors clean sparkSqlApplicationCosmetic/publishM2
          
          # Verify the published artifacts have the correct version
          echo "Checking published artifacts:"
          find $HOME/.m2/repository/org/opensearch/ -name "*${{ steps.extract_version.outputs.version }}*" || echo "No artifacts found with the expected version"

      - uses: actions/checkout@v3
        with:
          repository: 'opensearch-project/opensearch-build-libraries'
          path: 'build'

      - name: Configure AWS credentials
        uses: aws-actions/configure-aws-credentials@v1.7.0
        with:
          role-to-assume: ${{ secrets.PUBLISH_SNAPSHOTS_ROLE }}
          aws-region: us-east-1

      - name: Generate SHA and MD5 checksums
        run: |
          for i in `find ${HOME}/.m2/repository/org/opensearch/ -name "*.pom" -type f`; do sha512sum "$i" | awk '{print $1}' >> "$i.sha512"; done
          for i in `find ${HOME}/.m2/repository/org/opensearch/ -name "*.jar" -type f`; do sha512sum "$i" | awk '{print $1}' >> "$i.sha512"; done
          for i in `find ${HOME}/.m2/repository/org/opensearch/ -name "*.pom" -type f`; do sha256sum "$i" | awk '{print $1}' >> "$i.sha256"; done
          for i in `find ${HOME}/.m2/repository/org/opensearch/ -name "*.jar" -type f`; do sha256sum "$i" | awk '{print $1}' >> "$i.sha256"; done

<<<<<<< HEAD
      - name: Install required tools
        run: sudo apt-get update && sudo apt-get install -y xmlstarlet jq

      - name: Publish snapshots and update metadata
        run: |
          # Source the utility functions
          source .github/publish-utils.sh
          
          # Call the main function with version and commit ID
          publish_snapshots_and_update_metadata "${{ steps.extract_version.outputs.version }}" "${{ steps.set_commit.outputs.commit_id }}"
=======
      - name: Install XML tools
        run: sudo apt-get update && sudo apt-get install -y xmlstarlet

      - name: Publish snapshots to maven and update metadata
        run: |
          # Get credentials to upload files directly
          export SONATYPE_USERNAME=$(aws secretsmanager get-secret-value --secret-id maven-snapshots-username --query SecretString --output text)
          export SONATYPE_PASSWORD=$(aws secretsmanager get-secret-value --secret-id maven-snapshots-password --query SecretString --output text)
          echo "::add-mask::$SONATYPE_USERNAME"
          echo "::add-mask::$SONATYPE_PASSWORD"
          export SNAPSHOT_REPO_URL="https://aws.oss.sonatype.org/content/repositories/snapshots/"

          # Publish snapshots to maven
          cd build/resources/publish/
          cp -a $HOME/.m2/repository/* ./
          ./publish-snapshot.sh ./

          echo "Snapshot publishing completed. Now uploading commit ID metadata..."
          
          # For each project, create and upload a modified metadata file
          PROJECTS=("opensearch-spark-standalone_2.12" "opensearch-spark-ppl_2.12" "opensearch-spark-sql-application_2.12")
          CURRENT_VERSION="${{ steps.extract_version.outputs.version }}"
          COMMIT_ID="${{ steps.set_commit.outputs.commit_id }}"
          
          for PROJECT in "${PROJECTS[@]}"; do
            echo "Processing metadata for ${PROJECT}"
          
            # Create a temporary metadata file with commit ID
            TEMP_DIR=$(mktemp -d)
            METADATA_FILE="${TEMP_DIR}/maven-metadata.xml"
          
            # Download the current metadata from the repository
            META_URL="https://aws.oss.sonatype.org/content/repositories/snapshots/org/opensearch/${PROJECT}/${CURRENT_VERSION}/maven-metadata.xml"
            echo "Downloading metadata from ${META_URL}"
          
            # Wait a bit to ensure the metadata file is available after publishing
            sleep 10
          
            curl -s -u "${SONATYPE_USERNAME}:${SONATYPE_PASSWORD}" -o "${METADATA_FILE}" "${META_URL}"
          
            # Check if download was successful
            if [ -s "${METADATA_FILE}" ]; then
              echo "Successfully downloaded metadata file"
              # Modify the metadata to include commit ID
              cp "${METADATA_FILE}" "${METADATA_FILE}.bak"
          
              awk -v commit="${COMMIT_ID}" '
                /<versioning>/ {
                  print $0
                  print "  <commitId>" commit "</commitId>"
                  next
                }
                {print}
              ' "${METADATA_FILE}.bak" > "${METADATA_FILE}"
          
              echo "Modified metadata content:"
              cat "${METADATA_FILE}"
          
              # Upload the modified metadata back
              echo "Uploading modified metadata to ${META_URL}"
              curl -v -u "${SONATYPE_USERNAME}:${SONATYPE_PASSWORD}" --upload-file "${METADATA_FILE}" "${META_URL}"
            else
              echo "Failed to download metadata for ${PROJECT} or file is empty"
              echo "Checking if URL exists:"
              curl -I -u "${SONATYPE_USERNAME}:${SONATYPE_PASSWORD}" "${META_URL}"
              echo "Will retry after 20 seconds..."
              sleep 20
          
              curl -s -u "${SONATYPE_USERNAME}:${SONATYPE_PASSWORD}" -o "${METADATA_FILE}" "${META_URL}"
          
              if [ -s "${METADATA_FILE}" ]; then
                echo "Retry successful. Modifying metadata to include commit ID"
                cp "${METADATA_FILE}" "${METADATA_FILE}.bak"
          
                awk -v commit="${COMMIT_ID}" '
                  /<versioning>/ {
                    print $0
                    print "  <commitId>" commit "</commitId>"
                    next
                  }
                  {print}
                ' "${METADATA_FILE}.bak" > "${METADATA_FILE}"
          
                echo "Modified metadata content:"
                cat "${METADATA_FILE}"
          
                # Upload the modified metadata back
                echo "Uploading modified metadata to ${META_URL}"
                curl -v -u "${SONATYPE_USERNAME}:${SONATYPE_PASSWORD}" --upload-file "${METADATA_FILE}" "${META_URL}"
              else
                echo "Failed again to download metadata for ${PROJECT}, skipping"
              fi
            fi
          
            # Clean up
            rm -rf "${TEMP_DIR}"
          done
>>>>>>> baa31c6a
<|MERGE_RESOLUTION|>--- conflicted
+++ resolved
@@ -77,7 +77,6 @@
           for i in `find ${HOME}/.m2/repository/org/opensearch/ -name "*.pom" -type f`; do sha256sum "$i" | awk '{print $1}' >> "$i.sha256"; done
           for i in `find ${HOME}/.m2/repository/org/opensearch/ -name "*.jar" -type f`; do sha256sum "$i" | awk '{print $1}' >> "$i.sha256"; done
 
-<<<<<<< HEAD
       - name: Install required tools
         run: sudo apt-get update && sudo apt-get install -y xmlstarlet jq
 
@@ -87,103 +86,4 @@
           source .github/publish-utils.sh
           
           # Call the main function with version and commit ID
-          publish_snapshots_and_update_metadata "${{ steps.extract_version.outputs.version }}" "${{ steps.set_commit.outputs.commit_id }}"
-=======
-      - name: Install XML tools
-        run: sudo apt-get update && sudo apt-get install -y xmlstarlet
-
-      - name: Publish snapshots to maven and update metadata
-        run: |
-          # Get credentials to upload files directly
-          export SONATYPE_USERNAME=$(aws secretsmanager get-secret-value --secret-id maven-snapshots-username --query SecretString --output text)
-          export SONATYPE_PASSWORD=$(aws secretsmanager get-secret-value --secret-id maven-snapshots-password --query SecretString --output text)
-          echo "::add-mask::$SONATYPE_USERNAME"
-          echo "::add-mask::$SONATYPE_PASSWORD"
-          export SNAPSHOT_REPO_URL="https://aws.oss.sonatype.org/content/repositories/snapshots/"
-
-          # Publish snapshots to maven
-          cd build/resources/publish/
-          cp -a $HOME/.m2/repository/* ./
-          ./publish-snapshot.sh ./
-
-          echo "Snapshot publishing completed. Now uploading commit ID metadata..."
-          
-          # For each project, create and upload a modified metadata file
-          PROJECTS=("opensearch-spark-standalone_2.12" "opensearch-spark-ppl_2.12" "opensearch-spark-sql-application_2.12")
-          CURRENT_VERSION="${{ steps.extract_version.outputs.version }}"
-          COMMIT_ID="${{ steps.set_commit.outputs.commit_id }}"
-          
-          for PROJECT in "${PROJECTS[@]}"; do
-            echo "Processing metadata for ${PROJECT}"
-          
-            # Create a temporary metadata file with commit ID
-            TEMP_DIR=$(mktemp -d)
-            METADATA_FILE="${TEMP_DIR}/maven-metadata.xml"
-          
-            # Download the current metadata from the repository
-            META_URL="https://aws.oss.sonatype.org/content/repositories/snapshots/org/opensearch/${PROJECT}/${CURRENT_VERSION}/maven-metadata.xml"
-            echo "Downloading metadata from ${META_URL}"
-          
-            # Wait a bit to ensure the metadata file is available after publishing
-            sleep 10
-          
-            curl -s -u "${SONATYPE_USERNAME}:${SONATYPE_PASSWORD}" -o "${METADATA_FILE}" "${META_URL}"
-          
-            # Check if download was successful
-            if [ -s "${METADATA_FILE}" ]; then
-              echo "Successfully downloaded metadata file"
-              # Modify the metadata to include commit ID
-              cp "${METADATA_FILE}" "${METADATA_FILE}.bak"
-          
-              awk -v commit="${COMMIT_ID}" '
-                /<versioning>/ {
-                  print $0
-                  print "  <commitId>" commit "</commitId>"
-                  next
-                }
-                {print}
-              ' "${METADATA_FILE}.bak" > "${METADATA_FILE}"
-          
-              echo "Modified metadata content:"
-              cat "${METADATA_FILE}"
-          
-              # Upload the modified metadata back
-              echo "Uploading modified metadata to ${META_URL}"
-              curl -v -u "${SONATYPE_USERNAME}:${SONATYPE_PASSWORD}" --upload-file "${METADATA_FILE}" "${META_URL}"
-            else
-              echo "Failed to download metadata for ${PROJECT} or file is empty"
-              echo "Checking if URL exists:"
-              curl -I -u "${SONATYPE_USERNAME}:${SONATYPE_PASSWORD}" "${META_URL}"
-              echo "Will retry after 20 seconds..."
-              sleep 20
-          
-              curl -s -u "${SONATYPE_USERNAME}:${SONATYPE_PASSWORD}" -o "${METADATA_FILE}" "${META_URL}"
-          
-              if [ -s "${METADATA_FILE}" ]; then
-                echo "Retry successful. Modifying metadata to include commit ID"
-                cp "${METADATA_FILE}" "${METADATA_FILE}.bak"
-          
-                awk -v commit="${COMMIT_ID}" '
-                  /<versioning>/ {
-                    print $0
-                    print "  <commitId>" commit "</commitId>"
-                    next
-                  }
-                  {print}
-                ' "${METADATA_FILE}.bak" > "${METADATA_FILE}"
-          
-                echo "Modified metadata content:"
-                cat "${METADATA_FILE}"
-          
-                # Upload the modified metadata back
-                echo "Uploading modified metadata to ${META_URL}"
-                curl -v -u "${SONATYPE_USERNAME}:${SONATYPE_PASSWORD}" --upload-file "${METADATA_FILE}" "${META_URL}"
-              else
-                echo "Failed again to download metadata for ${PROJECT}, skipping"
-              fi
-            fi
-          
-            # Clean up
-            rm -rf "${TEMP_DIR}"
-          done
->>>>>>> baa31c6a
+          publish_snapshots_and_update_metadata "${{ steps.extract_version.outputs.version }}" "${{ steps.set_commit.outputs.commit_id }}"