--- conflicted
+++ resolved
@@ -211,11 +211,7 @@
       echo '{"mappings":[]}' > "${MAPPING_FILE}"
     fi
   else
-<<<<<<< HEAD
     echo "No existing mapping file found, creating new one"
-=======
-    echo "Commit history file does not exist (HTTP ${http_code}), creating new one"
->>>>>>> ab7d74f3
     echo '{"mappings":[]}' > "${MAPPING_FILE}"
   fi
 
@@ -261,7 +257,6 @@
   echo "Updated commit history file content for ${project}:"
   cat "${MAPPING_FILE}"
 
-<<<<<<< HEAD
   # Upload the mapping file - try POST first, then fall back to PUT
   echo "Uploading mapping file to ${MAPPING_URL}"
   echo "Trying POST request first..."
@@ -275,27 +270,6 @@
       echo "Both POST and PUT failed for ${project}"
       echo "This may be because the path doesn't exist in Maven Central's repository structure"
       echo "Continuing with workflow..."
-=======
-  # Upload the mapping file
-  echo "Uploading commit history file to ${MAPPING_URL}"
-  if [ "$file_exists" = true ]; then
-    echo "Updating existing commit history file..."
-    if execute_curl_with_retry "$MAPPING_URL" "PUT" "" "$MAPPING_FILE"; then
-      echo "Successfully uploaded commit history file for ${project}"
-    else
-      echo "Failed to upload commit history file for ${project}"
-      exit 1
-    fi
-  else
-    echo "Creating new commit history file..."
-    # Try to upload as a new file - this will work if we have the right permissions
-    # or if Maven Central allows file creation in this context
-    if execute_curl_with_retry "$MAPPING_URL" "PUT" "" "$MAPPING_FILE"; then
-      echo "Successfully created and uploaded commit history file for ${project}"
-    else
-      echo "Failed to create commit history file for ${project} - continuing anyway"
-      echo "The file will be created in the next successful run"
->>>>>>> ab7d74f3
     fi
   fi
 
@@ -321,7 +295,6 @@
 
   # Continue with the original flow
   cd build/resources/publish/
-<<<<<<< HEAD
   cp -a $HOME/.m2/repository/* ./
   
   # Pre-create commit history files in the artifact structure for initial upload
@@ -368,10 +341,7 @@
   
   echo "Commit history file creation complete. Contents of org/opensearch/:"
   find org/opensearch/ -name "*.json" 2>/dev/null || echo "No JSON files found"
-  
-=======
-  cp -a "$HOME"/.m2/repository/* ./
->>>>>>> ab7d74f3
+ 
   ./publish-snapshot.sh ./
 
   echo "Snapshot publishing completed. Now uploading commit ID metadata..."
